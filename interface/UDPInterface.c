/* vim: set expandtab ts=4 sw=4: */
/*
 * You may redistribute this program and/or modify it under the terms of
 * the GNU General Public License as published by the Free Software Foundation,
 * either version 3 of the License, or (at your option) any later version.
 *
 * This program is distributed in the hope that it will be useful,
 * but WITHOUT ANY WARRANTY; without even the implied warranty of
 * MERCHANTABILITY or FITNESS FOR A PARTICULAR PURPOSE.  See the
 * GNU General Public License for more details.
 *
 * You should have received a copy of the GNU General Public License
 * along with this program.  If not, see <http://www.gnu.org/licenses/>.
 */
#include "crypto/Crypto.h"
#include "exception/ExceptionHandler.h"
#include "interface/Interface.h"
#include "interface/UDPInterface.h"
#include "memory/Allocator.h"
#include "net/InterfaceController.h"
#include "util/Assert.h"
#include "util/Errno.h"
#include "wire/Message.h"
#include "wire/Error.h"

#ifdef WIN32
    #include <winsock.h>
    #undef interface
#else
    #include <sys/socket.h>
    #include <netinet/in.h>
    #include <arpa/inet.h>
#endif

#include <sys/types.h>
<<<<<<< HEAD
#include <event2/event.h>
#include <errno.h>
=======

>>>>>>> c70c4421

#define MAX_PACKET_SIZE 8192

#define PADDING 512

#define MAX_INTERFACES 256

struct UDPInterface
{
    struct Interface interface;

    evutil_socket_t socket;

    /**
     * The event registered with libevent.
     * Needed only so it can be freed.
     */
    struct event* incomingMessageEvent;

    /** Used to tell what address type is being used. */
    ev_socklen_t addrLen;

    uint8_t messageBuff[PADDING + MAX_PACKET_SIZE];

    struct Log* logger;

    struct InterfaceController* ic;
};

#define EFFECTIVE_KEY_SIZE \
    ((InterfaceController_KEY_SIZE > sizeof(struct sockaddr_in)) \
        ? sizeof(struct sockaddr_in) : InterfaceController_KEY_SIZE)

static inline void sockaddrForKey(struct sockaddr_in* sockaddr,
                                  uint8_t key[InterfaceController_KEY_SIZE],
                                  struct UDPInterface* udpif)
{
    if (EFFECTIVE_KEY_SIZE < sizeof(struct sockaddr_in)) {
        memset(sockaddr, 0, sizeof(struct sockaddr_in));
    }
    Bits_memcpyConst(sockaddr, key, EFFECTIVE_KEY_SIZE);
}

static inline void keyForSockaddr(uint8_t key[InterfaceController_KEY_SIZE],
                                  struct sockaddr_in* sockaddr,
                                  struct UDPInterface* udpif)
{
    if (EFFECTIVE_KEY_SIZE < InterfaceController_KEY_SIZE) {
        memset(key, 0, InterfaceController_KEY_SIZE);
    }
    Bits_memcpyConst(key, sockaddr, EFFECTIVE_KEY_SIZE);
}

static uint8_t sendMessage(struct Message* message, struct Interface* iface)
{
    struct UDPInterface* context = iface->senderContext;
    Assert_true(&context->interface == iface);

    struct sockaddr_in sin;
    sockaddrForKey(&sin, message->bytes, context);
    Bits_memcpyConst(&sin, message->bytes, InterfaceController_KEY_SIZE);
    Message_shift(message, -InterfaceController_KEY_SIZE);

    if (sendto(context->socket,
               message->bytes,
               message->length,
               0,
               (struct sockaddr*) &sin,
               context->addrLen) < 0)
    {
        switch (Errno_get()) {
            case Errno_EMSGSIZE:
                return Error_OVERSIZE_MESSAGE;

            case Errno_ENOBUFS:
            case Errno_EAGAIN:
                return Error_LINK_LIMIT_EXCEEDED;

            default:;
                Log_info(context->logger, "Got error sending to socket errno=%d",
                          EVUTIL_SOCKET_ERROR());
        }
    }
    return 0;
}

/**
 * Release the event used by this module.
 *
 * @param vevent a void pointer cast of the event structure.
 */
static void freeEvent(void* vevent)
{
    event_del((struct event*) vevent);
    event_free((struct event*) vevent);
}

static void handleEvent(evutil_socket_t socket, short eventType, void* vcontext)
{
    struct UDPInterface* context = (struct UDPInterface*) vcontext;

    struct Message message =
        { .bytes = context->messageBuff + PADDING, .padding = PADDING, .length = MAX_PACKET_SIZE };

    struct sockaddr_storage addrStore;
    memset(&addrStore, 0, sizeof(struct sockaddr_storage));
    ev_socklen_t addrLen = sizeof(struct sockaddr_storage);

    // Start writing InterfaceController_KEY_SIZE after the beginning,
    // keyForSockaddr() will write the key there.
    int rc = recvfrom(socket,
                      message.bytes + InterfaceController_KEY_SIZE,
                      message.length - InterfaceController_KEY_SIZE,
                      0,
                      (struct sockaddr*) &addrStore,
                      &addrLen);

    if (addrLen != context->addrLen) {
        return;
    }
    if (rc < 0) {
        return;
    }
    message.length = rc + InterfaceController_KEY_SIZE;

    keyForSockaddr(message.bytes, (struct sockaddr_in*) &addrStore, context);

    context->interface.receiveMessage(&message, &context->interface);
}

int UDPInterface_beginConnection(const char* address,
                                 uint8_t cryptoKey[32],
                                 String* password,
                                 struct UDPInterface* udpif)
{
    struct sockaddr_storage addr;
    ev_socklen_t addrLen = sizeof(struct sockaddr_storage);
    memset(&addr, 0, addrLen);
    if (evutil_parse_sockaddr_port(address, (struct sockaddr*) &addr, (int*) &addrLen)) {
        return UDPInterface_beginConnection_BAD_ADDRESS;
    }
    if (addrLen != udpif->addrLen) {
        return UDPInterface_beginConnection_ADDRESS_MISMATCH;
    }

    uint8_t key[InterfaceController_KEY_SIZE];
    keyForSockaddr(key, (struct sockaddr_in*) &addr, udpif);
    int ret = udpif->ic->insertEndpoint(key, cryptoKey, password, &udpif->interface, udpif->ic);
    switch(ret) {
        case 0:
            return 0;

        case InterfaceController_registerInterface_BAD_KEY:
            return UDPInterface_beginConnection_BAD_KEY;

        case InterfaceController_registerInterface_OUT_OF_SPACE:
            return UDPInterface_beginConnection_OUT_OF_SPACE;

        default:
            return UDPInterface_beginConnection_UNKNOWN_ERROR;
    }
}

struct UDPInterface* UDPInterface_new(struct event_base* base,
                                      const char* bindAddr,
                                      struct Allocator* allocator,
                                      struct ExceptionHandler* exHandler,
                                      struct Log* logger,
                                      struct InterfaceController* ic)
{
    struct UDPInterface* context = allocator->malloc(sizeof(struct UDPInterface), allocator);
    Bits_memcpyConst(context, (&(struct UDPInterface) {
        .interface = {
            .sendMessage = sendMessage,
            .senderContext = context,
            .allocator = allocator
        },
        .logger = logger,
        .ic = ic
    }), sizeof(struct UDPInterface));

    int addrFam;
    struct sockaddr_storage addr;
    if (bindAddr != NULL) {
        context->addrLen = sizeof(struct sockaddr_storage);
        if (0 != evutil_parse_sockaddr_port(bindAddr,
                                            (struct sockaddr*) &addr,
                                            (int*) &context->addrLen))
        {
            exHandler->exception("failed to parse address",
                                 UDPInterface_new_PARSE_ADDRESS_FAILED, exHandler);
        }
        addrFam = addr.ss_family;

        // This is because the key size is only 8 bytes.
        // Expanding the key size just for IPv6 doesn't make a lot of sense
        // when ethernet, 802.11 and ipv4 are ok with a shorter key size
        if (addr.ss_family != AF_INET || context->addrLen != sizeof(struct sockaddr_in)) {
            exHandler->exception("only IPv4 is supported",
                                 UDPInterface_new_PROTOCOL_NOT_SUPPORTED,
                                 exHandler);
        }

    } else {
        addrFam = AF_INET;
        context->addrLen = sizeof(struct sockaddr);
    }

    context->socket = socket(addrFam, SOCK_DGRAM, 0);
    if (context->socket == -1) {
        exHandler->exception("call to socket() failed.",
                             UDPInterface_new_SOCKET_FAILED, exHandler);
    }

    if (bindAddr != NULL) {
        if (bind(context->socket, (struct sockaddr*) &addr, context->addrLen)) {
            exHandler->exception("call to bind() failed.",
                                 UDPInterface_new_BIND_FAILED, exHandler);
        }
    }

    evutil_make_socket_nonblocking(context->socket);

    context->incomingMessageEvent =
        event_new(base, context->socket, EV_READ | EV_PERSIST, handleEvent, context);

    if (!context->incomingMessageEvent || event_add(context->incomingMessageEvent, NULL)) {
        exHandler->exception("failed to create UDPInterface event",
                             UDPInterface_new_FAILED_CREATING_EVENT, exHandler);
    }

    allocator->onFree(freeEvent, context->incomingMessageEvent, allocator);

    ic->registerInterface(&context->interface, ic);

    return context;
}<|MERGE_RESOLUTION|>--- conflicted
+++ resolved
@@ -33,12 +33,8 @@
 #endif
 
 #include <sys/types.h>
-<<<<<<< HEAD
 #include <event2/event.h>
-#include <errno.h>
-=======
-
->>>>>>> c70c4421
+
 
 #define MAX_PACKET_SIZE 8192
 
