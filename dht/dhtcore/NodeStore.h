/* vim: set expandtab ts=4 sw=4: */
/*
 * You may redistribute this program and/or modify it under the terms of
 * the GNU General Public License as published by the Free Software Foundation,
 * either version 3 of the License, or (at your option) any later version.
 *
 * This program is distributed in the hope that it will be useful,
 * but WITHOUT ANY WARRANTY; without even the implied warranty of
 * MERCHANTABILITY or FITNESS FOR A PARTICULAR PURPOSE.  See the
 * GNU General Public License for more details.
 *
 * You should have received a copy of the GNU General Public License
 * along with this program.  If not, see <http://www.gnu.org/licenses/>.
 */
#ifndef NodeStore_H
#define NodeStore_H

#include "crypto/random/Random.h"
#include "dht/Address.h"
#include "dht/dhtcore/Node.h"
#include "util/log/Log.h"
#include "memory/Allocator.h"

#include <stdint.h>
#include <stdbool.h>

struct NodeStore
{
    /** The number of nodes in the list. */
    int size;
<<<<<<< HEAD
=======

    struct Address* selfAddress;
>>>>>>> e64f8eaa
};

/**
 * Create a new NodeStore.
 *
 * @param myAddress the address for this DHT node.
 * @param capacity the number of nodes which this store can hold.
 * @param allocator the allocator to allocate storage space for this NodeStore.
 * @param logger the means for this node store to log.
 */
struct NodeStore* NodeStore_new(struct Address* myAddress,
                                const uint32_t capacity,
                                struct Allocator* allocator,
                                struct Log* logger,
                                struct Random* rand);

/**
 * Put a node into the store.
 *
 * @param store a node store to insert into.
 * @param addr the address of the new node.
 * @param reachDiff how much to adjust the reach in a new node, if the node already exists,
 *                  this will alter the reach by this amount, if changing the reach by this
 *                  amount causes the reach to become negative or nolonger fit in a uint32
 *                  type, it will be set to 0 or UINT32_MAX, respectively.
 *                  Undefined behavior will result if this input exceeds UINT32_MAX.
 * @param version the protocol version of the node to add.
 * @return the node in the node store which was added or NULL if the node is "us".
 *         NOTE: The reach in this node will be *wrong* because it is not synced with the header.
 */
struct Node* NodeStore_addNode(struct NodeStore* store,
                               struct Address* addr,
                               int64_t reachDiff,
                               uint32_t version);

/**
 * Find the one best node using LinkStateNodeCollector. LinkStateNodeCollector prefers a
 * keyspace match (same address). It breaks ties by choosing the highest version node
 * (versions above it's own are considered the same as it's version). It breaks ties of the
 * above two by which node has non-zero reach and finally shortest label fragment wins.
 *
 * @param targetAddress the address used for comparing distance
 * @param store the NodeStore
 * @return the node w/ address closest to targetAddress or NULL if myAddress is closest
 */
struct Node* NodeStore_getBest(struct Address* targetAddress, struct NodeStore* store);

/**
 * Find nodes that have the specified address.  These nodes will have different paths.
 *
 * @param address the Address to find Nodes with
 * @param max the maximum number to return
 * @param allocator the Allocator used to construct the NodeList
 * @param store the NodeStore to check
 * @return a NodeList* of up to size max nodes
 */
struct NodeList* NodeStore_getNodesByAddr(struct Address* address,
                                          const uint32_t max,
                                          struct Allocator* allocator,
                                          struct NodeStore* store);

/**
 * Get direct peers of this node.
 * Will get peers with switch labels XOR close to the provided label up to max number.
 *
 * @param label will get peers whose labels are XOR close to this label.
 * @param max will not return more than this number of peers.
 * @param allocator for getting memory for the list.
 * @param store the nodestore.
 */
struct NodeList* NodeStore_getPeers(uint64_t label,
                                    const uint32_t max,
                                    struct Allocator* allocator,
                                    struct NodeStore* store);

/**
 * Get the best nodes for servicing a lookup.
 * These are returned in reverse order, from farthest to closest.
 *
 * @param store the store to get the nodes from.
 * @param targetAddress the address to get closest nodes for.
 * @param requestorsAddress if not NULL no responses will be returned which are
 *                          closer to this node in physical space.
 * @param count the number of nodes to return.
 * @param versionOfRequestingNode the version of the node who asked for the list, no nodes will
 *                                be returned which are known to be incompatible with this version.
 * @param allocator the memory allocator to use for getting the memory to store the output.
 */
struct NodeList* NodeStore_getClosestNodes(struct NodeStore* store,
                                           struct Address* targetAddress,
                                           struct Address* requestorsAddress,
                                           const uint32_t count,
                                           uint32_t versionOfRequestingNode,
                                           struct Allocator* allocator);

/**
 * Change the reach of a node in the NodeStore.
 * Just changing the reach number will have no effect unless it is "committed"
 * by calling NodeStore_updateReach().
 *
 * @param node the node to update.
 * @param store the store where that node is contained.
 */
void NodeStore_updateReach(const struct Node* const node,
                           const struct NodeStore* const store);


int NodeStore_nonZeroNodes(struct NodeStore* nodeStore);

static inline uint32_t NodeStore_size(const struct NodeStore* const nodeStore)
{
    return nodeStore->size;
}

/**
 * Get a node by its path.
 *
 * @param path the path to the node to get in host order. If zero, a random node will be returned.
 * @param store the node store.
 * @return NULL if the store is empty, a randomly chosen node if path is 0, otherwise a node with
 *         that path or NULL if no such node exists.
 */
struct Node* NodeStore_getNodeByNetworkAddr(uint64_t path, struct NodeStore* store);

/**
 * Remove all nodes who are reachable by this path.
 *
 * @param path the label part in host order.
 * @param store the node store.
 * @return the number of nodes which were removed.
 */
int NodeStore_brokenPath(uint64_t path, struct NodeStore* store);

<<<<<<< HEAD

=======
>>>>>>> e64f8eaa
/**
 * Dump the table, one node at a time.
 */
struct Node* NodeStore_dumpTable(struct NodeStore* store, uint32_t index);

#endif<|MERGE_RESOLUTION|>--- conflicted
+++ resolved
@@ -28,11 +28,8 @@
 {
     /** The number of nodes in the list. */
     int size;
-<<<<<<< HEAD
-=======
 
     struct Address* selfAddress;
->>>>>>> e64f8eaa
 };
 
 /**
@@ -166,10 +163,6 @@
  */
 int NodeStore_brokenPath(uint64_t path, struct NodeStore* store);
 
-<<<<<<< HEAD
-
-=======
->>>>>>> e64f8eaa
 /**
  * Dump the table, one node at a time.
  */
