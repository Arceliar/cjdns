/* vim: set expandtab ts=4 sw=4: */
/*
 * You may redistribute this program and/or modify it under the terms of
 * the GNU General Public License as published by the Free Software Foundation,
 * either version 3 of the License, or (at your option) any later version.
 *
 * This program is distributed in the hope that it will be useful,
 * but WITHOUT ANY WARRANTY; without even the implied warranty of
 * MERCHANTABILITY or FITNESS FOR A PARTICULAR PURPOSE.  See the
 * GNU General Public License for more details.
 *
 * You should have received a copy of the GNU General Public License
 * along with this program.  If not, see <http://www.gnu.org/licenses/>.
 */
#include "dht/Address.h"
#include "dht/dhtcore/Node.h"
#include "dht/dhtcore/NodeStore.h"
#include "dht/dhtcore/NodeList.h"
#include "util/AddrTools.h"
#include "util/Assert.h"
#include "util/Bits.h"
#include "util/log/Log.h"
#include "util/version/Version.h"
#include "switch/NumberCompress.h"
#include "switch/LabelSplicer.h"
#include "util/Gcc.h"

#include <tree.h>

/** A list of DHT nodes. */
struct NodeStore_pvt
{
    struct NodeStore pub;

    /** A fake link where we are both the parent and child. */
    struct Node_Link* selfLink;

    /** A tree containing all nodes ordered by ipv6 */
    struct NodeRBTree {
        struct Node_Two* rbh_root;
    } nodeTree;

    struct Allocator* alloc;

    /**
     * The links to be freed next time freePendingLinks() is called.
     */
    struct Node_Link* linksToFree;

    /** Nodes which have very likely been reset. */
    struct RumorMill* renumberMill;

    /** The means for this node store to log. */
    struct Log* logger;

    Identity
};

// My memory is really bad
#define A_COMES_FIRST 1
#define B_COMES_FIRST -1
static int comparePeers(const struct Node_Link* la, const struct Node_Link* lb)
{
    Identity_check(lb);
    uint64_t a = la->cannonicalLabel;
    uint64_t b = lb->cannonicalLabel;

    int log2Diff = Bits_log2x64(b) - Bits_log2x64(a);
    if (log2Diff) {
        return log2Diff;
    }
    if (Bits_bitReverse64(a) < Bits_bitReverse64(b)) {
        return A_COMES_FIRST;
    } else if (a == b) {
        return 0;
    }
    return B_COMES_FIRST;
}

RB_GENERATE_STATIC(PeerRBTree, Node_Link, peerTree, comparePeers)

static int compareNodes(const struct Node_Two* na, const struct Node_Two* nb)
{
    Identity_check(nb);
    int ret;
    ret = Address_xorcmp(0, na->address.ip6.ints.one_be, nb->address.ip6.ints.one_be);
    if (ret) { return ret; }
    ret = Address_xorcmp(0, na->address.ip6.ints.two_be, nb->address.ip6.ints.two_be);
    if (ret) { return ret; }
    ret = Address_xorcmp(0, na->address.ip6.ints.three_be, nb->address.ip6.ints.three_be);
    if (ret) { return ret; }
    ret = Address_xorcmp(0, na->address.ip6.ints.four_be, nb->address.ip6.ints.four_be);
    return ret;
}

RB_GENERATE_STATIC(NodeRBTree, Node_Two, nodeTree, compareNodes)

static void freeLink(struct Node_Link* link, struct NodeStore_pvt* store)
{
    Allocator_realloc(store->alloc, link, 0);
    store->pub.linkCount--;
}

static struct Node_Link* getLink(struct NodeStore_pvt* store)
{
    store->pub.linkCount++;
    return Allocator_calloc(store->alloc, sizeof(struct Node_Link), 1);
}

static void logLink(struct NodeStore_pvt* store,
                    struct Node_Link* link,
                    char* message)
{
    #ifndef Log_DEBUG
        return;
    #endif
    uint8_t parent[40];
    uint8_t child[40];
    AddrTools_printIp(parent, link->parent->address.ip6.bytes);
    AddrTools_printIp(child, link->child->address.ip6.bytes);
    uint8_t path[20];
    AddrTools_printPath(path, link->cannonicalLabel);
    Log_debug(store->logger, "link[%s]->[%s] [%s] %s", parent, child, path, message);
}

static void _checkNode(struct Node_Two* node, struct NodeStore_pvt* store, char* file, int line)
{
    #ifndef PARANOIA
        return;
    #endif

    Assert_true(node->address.path ==
        EncodingScheme_convertLabel(store->pub.selfNode->encodingScheme,
                                    node->address.path,
                                    EncodingScheme_convertLabel_convertTo_CANNONICAL));

    struct Node_Link* link;
    for (link = node->reversePeers; link; link = link->nextPeer) {
        Assert_fileLine(link->child == node, file, line);
        Assert_fileLine(RB_FIND(PeerRBTree, &link->parent->peerTree, link) == link, file, line);
        // This is for you arc
        int ok = 0;
        struct Node_Link* nl = NULL;
        while ((nl = NodeStore_nextLink(link->parent, nl))) {
            if (nl == link) { ok = 1; break; }
        }
        Assert_fileLine(ok, file, line);
        //
    }

    struct Node_Link* lastLink = NULL;
    RB_FOREACH_REVERSE(link, PeerRBTree, &node->peerTree) {
        Assert_fileLine(!EncodingScheme_isSelfRoute(link->parent->encodingScheme,
                                                    link->cannonicalLabel)
                        || link == store->selfLink,
                        file, line);
        Assert_fileLine(Node_getBestParent(node) || Node_getBestParent(link->child) != link,
                        file, line);
        Assert_fileLine(link->parent == node, file, line);
        Assert_fileLine(link->child != node || link == store->selfLink, file, line);
        Assert_fileLine(!lastLink || link->cannonicalLabel != lastLink->cannonicalLabel,
                        file, line);
        Assert_fileLine(link->cannonicalLabel < UINT64_MAX && link->cannonicalLabel > 0,
                        file, line);

        // Make sure there isn't a link which has a completely wacky link encoding number.
        // Also make sure links are all flushed if a node is discovered to have changed it's
        // encoding scheme...
        Assert_fileLine(link->inverseLinkEncodingFormNumber < link->child->encodingScheme->count,
                        file, line);

        struct Node_Link* rlink = NULL;
        for (rlink = link->child->reversePeers; rlink; rlink = rlink->nextPeer) {
            if (rlink == link) {
                break;
            }
        }
        Assert_fileLine(rlink && "child contains reverse link", file, line);
        lastLink = link;
    }

    if (Node_getBestParent(node)) {
        Assert_fileLine(Node_getReach(Node_getBestParent(node)->parent) > Node_getReach(node)
            || node == store->pub.selfNode, file, line);

        Assert_fileLine(node->address.path != UINT64_MAX, file, line);
        // Should never get as low as 512...
        Assert_fileLine(Node_getReach(node) > 512, file, line);

        struct Node_Two* nn = node;
        do {
            Assert_fileLine(
                LabelSplicer_routesThrough(nn->address.path,
                                           Node_getBestParent(nn)->parent->address.path),
                file,
                line
            );
            nn = Node_getBestParent(nn)->parent;
        } while (nn != store->pub.selfNode);

    } else {
        Assert_fileLine(node->address.path == UINT64_MAX, file, line);
        Assert_fileLine(Node_getReach(node) == 0, file, line);
    }
}
#define checkNode(node, store) _checkNode(node, store, Gcc_SHORT_FILE, Gcc_LINE)

static void _verifyNode(struct Node_Two* node, struct NodeStore_pvt* store, char* file, int line)
{
    #ifndef PARANOIA
        return;
    #endif
    // #1 check the node (do the basic checks)
    _checkNode(node, store, file, line);

    // #2 make sure all of the node's outgoing links are split properly
    struct Node_Link* link = NULL;
    RB_FOREACH_REVERSE(link, PeerRBTree, &node->peerTree) {
        // make sure any peers of this node are split properly
        struct Node_Link* linkB = link;
        struct Node_Link* linkC = link;
        RB_FOREACH_REVERSE_FROM(linkB, PeerRBTree, linkC) {
            if (linkB == link || link == store->selfLink) { continue; }
            Assert_fileLine(
                !LabelSplicer_routesThrough(linkB->cannonicalLabel, link->cannonicalLabel),
                file, line
            );
        }

        Assert_true(!link->nextInSplitList);
    }

    // #3 make sure looking for the node by address will actually find the correct node.
    if (Node_getBestParent(node)) {
        Assert_fileLine(node == NodeStore_closestNode(&store->pub, node->address.path), file, line);
    }
}
#define verifyNode(node, store) _verifyNode(node, store, Gcc_SHORT_FILE, Gcc_LINE)

// Verify is more thorough than check because it makes sure all links are split properly.
static void _verify(struct NodeStore_pvt* store, char* file, int line)
{
    #ifndef PARANOIA
        return;
    #endif
    Assert_true(Node_getBestParent(store->pub.selfNode) == store->selfLink || !store->selfLink);
    struct Node_Two* nn = NULL;
    RB_FOREACH(nn, NodeRBTree, &store->nodeTree) {
        _verifyNode(nn, store, file, line);
    }
}
#define verify(store) _verify(store, Gcc_SHORT_FILE, Gcc_LINE)

static void _check(struct NodeStore_pvt* store, char* file, int line)
{
    #ifndef PARANOIA
        return;
    #endif
    Assert_true(Node_getBestParent(store->pub.selfNode) == store->selfLink || !store->selfLink);
    struct Node_Two* nn = NULL;
    RB_FOREACH(nn, NodeRBTree, &store->nodeTree) {
        _checkNode(nn, store, file, line);
    }
}
#define check(store) _check(store, Gcc_SHORT_FILE, Gcc_LINE)

/**
 * Extend a route by splicing on another link.
 * This will modify the Encoding Form of the first Director in next section of the route to make
 * it's size greater than or equal to the size of the return route through the parent node in the
 * link.
 *
 * @param routeToParent the label for reaching the parent node
 * @param parentScheme the label encoding scheme used by the parent node
 * @param routeParentToChild the cannonicalLabel for the link from parent to child
 * @param previousLinkEncoding the encoding used for the parent's interface back to the grandparent
 * @return a converted/spliced label or extendRoute_INVALID if it happens that the parent
 *         or ~0 if the label is too long to represent.
 */
#define extendRoute_INVALID (((uint64_t)~0)-1)
static uint64_t extendRoute(uint64_t routeToParent,
                            struct EncodingScheme* parentScheme,
                            uint64_t routeParentToChild,
                            int previousLinkEncoding)
{
    Assert_true(routeParentToChild != EncodingScheme_convertLabel_INVALID);

    // Make sure they didn't send us a 'silly' route.
    int nextLinkEncoding = EncodingScheme_getFormNum(parentScheme, routeParentToChild);
    if (nextLinkEncoding == EncodingScheme_getFormNum_INVALID) { return extendRoute_INVALID; }

    // If the encoding to get to the parent uses more bits than the encoding to get from parent
    // to child, we need to change the encoding...
    if (previousLinkEncoding > nextLinkEncoding) {
        routeParentToChild =
            EncodingScheme_convertLabel(parentScheme, routeParentToChild, previousLinkEncoding);
        Assert_true(routeParentToChild != EncodingScheme_convertLabel_INVALID);
    }
    return LabelSplicer_splice(routeParentToChild, routeToParent);
}

static void update(struct Node_Link* link,
                   int64_t linkStateDiff,
                   struct NodeStore_pvt* store)
{
    if (linkStateDiff + link->linkState > UINT32_MAX) {
        link->linkState = UINT32_MAX;
        logLink(store, link, "link state set to maximum");
    } else if (linkStateDiff + link->linkState < 0) {
        link->linkState = 0;
        logLink(store, link, "link state set to zero");
    } else {
        link->linkState += linkStateDiff;
    }
}

static void unreachable(struct Node_Two* node, struct NodeStore_pvt* store)
{
    struct Node_Link* next = NULL;

    #ifdef Log_INFO
        for (next = node->reversePeers; next; next = next->nextPeer) {
            if (next->parent == store->pub.selfNode
                && LabelSplicer_isOneHop(next->cannonicalLabel))
            {
                uint8_t addr[40];
                AddrTools_printIp(addr, node->address.ip6.bytes);
                Log_info(store->logger, "Direct peer [%s] is unreachable", addr);
            }
        }
    #endif

    RB_FOREACH_REVERSE(next, PeerRBTree, &node->peerTree) {
        if (Node_getBestParent(next->child) == next) { unreachable(next->child, store); }
    }

    // We think the link is down, so reset the link state.
    struct Node_Link* bp = Node_getBestParent(node);
    if (bp) { update(bp, -UINT32_MAX, store); }
    Node_setParentReachAndPath(node, NULL, 0, UINT64_MAX);
}

/** Adds the reach of path A->B to path B->C to get the expected reach of A->C. */
static uint32_t addReach(uint32_t reachAB, uint32_t reachBC)
{
    int64_t reachAC;
    if (!(reachAB + reachBC)) {
        reachAC = reachAB * reachBC;
    } else {
        // int64_t to avoid overflows when multiplying.
        reachAC = (reachAB * reachBC) / ((int64_t)reachAB + reachBC);
    }
    if (reachAC > UINT32_MAX) { return UINT32_MAX; }
    return reachAC;
}

/** Subtracts the reach of path A->B or B->C from path A->C, to get the other part. */
static uint32_t subReach(int32_t reachAC, int32_t reachAB)
{
    // uint64_t to avoid overflows when multiplying.
    // Apparently it's possible for reachAB == reachAC in rare cases where we want to call this.
    int64_t reachBC = (reachAC * reachAB) / (reachAB - reachAC || 1);
    if (reachBC < 0) { reachBC *= -1; }
    if (reachBC > UINT32_MAX) { reachBC = UINT32_MAX; }
    return reachBC;
}

/**
 * This is called when we have no idea what the reach should be for the next hop
 * because the path we previously used to get to it is broken and we need to use
 * a different one. Take a somewhat educated guess as to what it might be in a way
 * that will make the reach non-zero.
 */
static uint32_t guessReachOfChild(struct Node_Link* link)
{
    uint32_t r;
    if (LabelSplicer_isOneHop(link->cannonicalLabel)) {
        // Single-hop link, so guess that it's 3/4 the parent's reach
        r = (Node_getReach(link->parent) * 3) / 4;
    }
    else {
        // Multi-hop link, so let's assume 1/2 the parent's reach.
        r = Node_getReach(link->parent) / 2;
    }
    if (r < (1<<12)) {
        r = Node_getReach(link->parent) - 1;
    } else if (r < (1<<16)) {
        r = Node_getReach(link->parent) - Bits_log2x64(link->cannonicalLabel);
    }

    // Educated guess, parent's latency + link's latency (neither of which is known perfectly).
    uint32_t guess = addReach(Node_getReach(link->parent), link->linkState);
    if (guess < Node_getReach(link->parent) && guess > r) {
        // Our guess is sensible, so use it.
        r = guess;
    }

    Assert_true(r < Node_getReach(link->parent) && r != 0);
    return r;
}

static int updateBestParentCycle(struct Node_Link* newBestLink,
                                 int cycle,
                                 int limit,
                                 uint32_t nextReach,
                                 struct NodeStore_pvt* store)
{
    Assert_true(cycle < 1000);
    struct Node_Two* node = newBestLink->child;
    if (cycle < limit) {
        int total = 0;
        struct Node_Link* next = NULL;
        RB_FOREACH_REVERSE(next, PeerRBTree, &node->peerTree) {
            if (Node_getBestParent(next->child) == next && next->child != node) {
                total += updateBestParentCycle(next, cycle+1, limit, nextReach, store);
            }
        }
        return total;
    }

    struct Node_Two* newBest = newBestLink->parent;

    uint64_t bestPath = extendRoute(newBest->address.path,
                                    newBest->encodingScheme,
                                    newBestLink->cannonicalLabel,
                                    Node_getBestParent(newBest)->inverseLinkEncodingFormNumber);

    if (bestPath == UINT64_MAX) {
        // too long to splice.
        unreachable(node, store);
        return 1;
    }

    Assert_true(bestPath != extendRoute_INVALID);

    /*#ifdef Log_DEBUG
        if (node->address.path != bestPath) {
            uint8_t pathStr[20];
            AddrTools_printPath(pathStr, bestPath);
            uint8_t addrStr[40];
            AddrTools_printIp(addrStr, node->address.ip6.bytes);
            Log_debug(store->logger, "New best path [%s@%s]", addrStr, pathStr);
        }
    #endif*/

    if (limit) {
        // We're only altering the reach of the top node in the chain.
        // If we want to deduce reach of further nodes along the path, here's the place.
        nextReach = Node_getReach(node);
    }

    Node_setParentReachAndPath(node, newBestLink, nextReach, bestPath);

    checkNode(node, store);
    return 1;
}

/**
 * Update the best parent of this node.
 * propigating path changes out through the tree.
 *
 * @param newBestParent the new best link to the node. The affected node is newBestParent->child.
 * @param nextReach the reach to set the node to.
 * @param store the nodestore.
 */
static void updateBestParent(struct Node_Link* newBestParent,
                             uint32_t nextReach,
                             struct NodeStore_pvt* store)
{
    check(store);
    Assert_true(newBestParent);

    for (int i = 0; i < 10000; i++) {
        if (!updateBestParentCycle(newBestParent, 0, i, nextReach, store)) {
            check(store);
            return;
        }
    }
    Assert_true(0);
}

static void handleGoodNews(struct Node_Two* node,
                           uint32_t newReach,
                           struct NodeStore_pvt* store)
{
    // TODO(cjd): Paths longer than 1024 will blow up, handle more gracefully
    Assert_true(newReach != UINT32_MAX);
    Assert_true(newReach > 1023);

    Assert_true(newReach > Node_getReach(node));

    // The nodestore thinks it's unreachable, we can't very well update the reach.
    if (Node_getBestParent(node) == NULL) { return; }

    struct Node_Two* bp = Node_getBestParent(node)->parent;
    if (newReach+1 > Node_getReach(bp)) {
        handleGoodNews(bp, newReach+1, store);
    }
    Node_setReach(node, newReach);
    struct Node_Link* link = NULL;
    RB_FOREACH_REVERSE(link, PeerRBTree, &node->peerTree) {
        Identity_check(link);
        struct Node_Two* child = link->child;
        struct Node_Link* childBestParent = Node_getBestParent(child);
        if (!childBestParent || Node_getReach(childBestParent->parent) < newReach) {
            uint32_t nextReach = guessReachOfChild(link);
            if (Node_getReach(child) > nextReach) { continue; }
            updateBestParent(link, nextReach, store);
        }
    }
}

/**
 * The news has hit (in handleBadNewsOne) and now all of the nodes in the affected zone have
 * been knocked down. Now lets see if there's a better path for any of them.
 */
static void handleBadNewsTwo(struct Node_Link* link, struct NodeStore_pvt* store)
{
    struct Node_Link* next = NULL;
    RB_FOREACH_REVERSE(next, PeerRBTree, &link->child->peerTree) {
        if (!next) { continue; }
        if (Node_getBestParent(next->child) != next) { continue; }
        if (next == store->selfLink) { continue; }
        handleBadNewsTwo(next, store);
    }

    // node was relinked by a recursion of this function.
    if (Node_getBestParent(link->child) != link) { return; }

    struct Node_Two* node = link->child;
    struct Node_Link* rp = link->child->reversePeers;
    struct Node_Link* best = Node_getBestParent(node);
    while (rp) {
        if (rp->linkState && Node_getReach(rp->parent) >= Node_getReach(best->parent)) {
            if (Node_getReach(rp->parent) > Node_getReach(best->parent)
                || rp->parent->address.path < best->parent->address.path)
            {
                best = rp;
            }
        }
        rp = rp->nextPeer;
    }


    if (best == Node_getBestParent(node)) { return; }

    uint32_t nextReach = guessReachOfChild(best);
    if (nextReach <= Node_getReach(node)) { return; }
    Assert_true(Node_getReach(node) < Node_getReach(best->parent));

    check(store);
    updateBestParent(best, nextReach, store);
    check(store);
}

/**
 * First thing we do is knock down everybody's reach.
 * This way they don't all cling to eachother for safety making
 * endless routing loops and stupid processing.
 */
static uint32_t handleBadNewsOne(struct Node_Link* link,
                                 uint32_t newReach,
                                 struct NodeStore_pvt* store)
{
    struct Node_Link* next = NULL;
    uint32_t highestRet = 0;
    RB_FOREACH_REVERSE(next, PeerRBTree, &link->child->peerTree) {
        if (Node_getBestParent(next->child) != next) { continue; }
        if (next == store->selfLink) { continue; }
        if (Node_getReach(next->child) < newReach) { continue; }

        uint32_t ret = handleBadNewsOne(next, newReach, store);
        if (ret > highestRet) { highestRet = ret; }
    }
    if (!highestRet) { highestRet = newReach; }

    Assert_true(link->child != store->pub.selfNode);
    if (!highestRet) {
        unreachable(link->child, store);
    } else {
        Node_setReach(link->child, highestRet);
    }

    if (highestRet < 1023) { highestRet = 1023; }
    return highestRet+1;
}

static void handleBadNews(struct Node_Two* node,
                          uint32_t newReach,
                          struct NodeStore_pvt* store)
{
    Assert_true(newReach < Node_getReach(node));

    // might be destroyed by handleBadNewsOne()
    struct Node_Link* bp = Node_getBestParent(node);

    // no bestParent implies a reach of 0
    Assert_true(bp && bp != store->selfLink);

    Assert_true(!newReach || newReach > 1023);
    handleBadNewsOne(bp, newReach, store);

    check(store);

    handleBadNewsTwo(bp, store);

    check(store);
}

static void handleNews(struct Node_Two* node, uint32_t newReach, struct NodeStore_pvt* store)
{
    // This is because reach is used to prevent loops so it must be 1 more for each hop closer
    // to the root.
    if (newReach > (UINT32_MAX - 1024)) { newReach = (UINT32_MAX - 1024); }
    if (newReach < 1024) { newReach = 1024; }

    check(store);
    if (newReach < Node_getReach(node)) {
        handleBadNews(node, newReach, store);
        check(store);
    } else if (newReach > Node_getReach(node)) {
        handleGoodNews(node, newReach, store);
        check(store);
    }
}

void NodeStore_unlinkNodes(struct NodeStore* nodeStore, struct Node_Link* link)
{
    struct NodeStore_pvt* store = Identity_check((struct NodeStore_pvt*) nodeStore);
    struct Node_Two* child = Identity_check(link->child);
    struct Node_Two* parent = Identity_check(link->parent);
    check(store);

    #ifdef Log_INFO
    if (parent == store->pub.selfNode && LabelSplicer_isOneHop(link->cannonicalLabel)) {
        uint8_t addr[40];
        AddrTools_printIp(addr, child->address.ip6.bytes);
        Log_info(store->logger, "Direct peer [%s] has been removed from NodeStore", addr);
    }
    #endif

    // Change the best parent and path if necessary
    if (Node_getBestParent(child) == link) {
        handleBadNews(child, 0, store);
    }

    if (Node_getBestParent(child) == link) {
        unreachable(child, store);
    }

    check(store);

    // Remove the entry from the reversePeers
    struct Node_Link* current = child->reversePeers;
    struct Node_Link** currentP = &child->reversePeers;
    while (current) {
        if (current == link) {
            *currentP = current->nextPeer;
            break;
        }
        currentP = &(current->nextPeer);
        current = *currentP;
    }
    Assert_true(current);

    // Remove the RBTree entry
    Assert_ifParanoid(link == RB_FIND(PeerRBTree, &parent->peerTree, link));
    RB_REMOVE(PeerRBTree, &parent->peerTree, link);

    link->nextPeer = store->linksToFree;
    store->linksToFree = link;

    // prevent double-free of link.
    link->parent = NULL;
    link->child = NULL;

    check(store);
}

/**
 * Link two nodes in the graph together.
 * If a parent of the child node is also a parent of the parent node, they are
 * unlinked (the link is split and the child is inserted in the middle).
 *
 * @param parent the current end of the graph
 * @param child the new node to extend the graph
 * @param cannonicalLabel the label for getting from the parent to the child.
 * @param linkStateDiff how much to change the link state for this link.
 * @param store
 */
static struct Node_Link* linkNodes(struct Node_Two* parent,
                                   struct Node_Two* child,
                                   uint64_t cannonicalLabel,
                                   int64_t linkStateDiff,
                                   int inverseLinkEncodingFormNumber,
                                   uint64_t discoveredPath,
                                   struct NodeStore_pvt* store)
{
    check(store);

    #ifdef Log_DEBUG
        uint8_t parentIp[40];
        uint8_t childIp[40];
        AddrTools_printIp(parentIp, parent->address.ip6.bytes);
        AddrTools_printIp(childIp, child->address.ip6.bytes);
        uint8_t printedLabel[20];
        AddrTools_printPath(printedLabel, cannonicalLabel);
        Log_debug(store->logger, "Linking [%s] with [%s] with label fragment [%s]",
                  parentIp, childIp, printedLabel);
    #endif

    // It's ok to link a node with itself via some loopey route.
    // in practice it should never actually be used and it might yield some interesting
    // information when the link is split, self-routes are not allowed unless the self
    // link is being set up :)
    Assert_true(cannonicalLabel != 1 || store->selfLink == NULL);

    #ifdef PARANOIA
    {
        uint64_t definitelyCannonical =
            EncodingScheme_convertLabel(parent->encodingScheme,
                                        cannonicalLabel,
                                        EncodingScheme_convertLabel_convertTo_CANNONICAL);
        Assert_true(definitelyCannonical == cannonicalLabel);
    }
    #endif

    {
        struct Node_Link* link;
        RB_FOREACH_REVERSE(link, PeerRBTree, &parent->peerTree) {
            Identity_check(link);
            if (link->child == child) {
                if (link->cannonicalLabel != cannonicalLabel) {
                    // multiple paths between A and B are ok because they
                    // will have divergent paths following the first director.
                    continue;

                } else if (link->inverseLinkEncodingFormNumber != inverseLinkEncodingFormNumber) {
                    logLink(store, link, "Relinking nodes with different encoding form");
                    // This can happen when C renumbers but B->C is the same because B did
                    // not renumber, EG: if C restarts.
                    link->inverseLinkEncodingFormNumber = inverseLinkEncodingFormNumber;
                }
                update(link, linkStateDiff, store);
                return link;
            }
        }
    }

    #ifdef PARANOIA
    {
        struct Node_Link dummy = { .cannonicalLabel = cannonicalLabel };
        struct Node_Link* link = Identity_ncheck(RB_FIND(PeerRBTree, &parent->peerTree, &dummy));
        if (link) {
            logLink(store, link, "Attempted to create alternate link with same label!");
            Assert_true(0);
            return link;
        }
    }
    #endif

    Assert_true(cannonicalLabel <= discoveredPath);

    struct Node_Link* link = getLink(store);

    // set it up
    link->cannonicalLabel = cannonicalLabel;
    link->inverseLinkEncodingFormNumber = inverseLinkEncodingFormNumber;
    link->child = child;
    link->parent = parent;
    link->discoveredPath = discoveredPath;
    link->linkState = 0;
    Identity_set(link);

    // reverse link
    link->nextPeer = child->reversePeers;
    child->reversePeers = link;

    // forward link
    Assert_ifParanoid(!RB_FIND(PeerRBTree, &parent->peerTree, link));
    RB_INSERT(PeerRBTree, &parent->peerTree, link);

    if (!Node_getBestParent(child)) {
        if (Node_getBestParent(parent)) {
            updateBestParent(link, guessReachOfChild(link), store);
        } else {
            unreachable(child, store);
        }
    }

    // update the child's link state and possibly change it's preferred path
    update(link, linkStateDiff, store);

    check(store);
    return link;
}

#define removeLinkFromLabel_IMPOSSIBLE UINT64_MAX
#define removeLinkFromLabel_OVERSIZE (UINT64_MAX-1)
#define removeLinkFromLabel_ERR(x) (((uint64_t)x) >> 63)
// TODO(cjd): This does not depend on nodeStore or alter the link, consider moving to Node.c
static uint64_t removeLinkFromLabel(struct Node_Link* link, uint64_t label)
{
    // First we splice off the parent's Director leaving the child's Director.
    uint64_t unspliced = LabelSplicer_unsplice(label, link->cannonicalLabel);

    int formNum = EncodingScheme_getFormNum(link->child->encodingScheme, unspliced);

    if (formNum < link->inverseLinkEncodingFormNumber) {
        // Can't get there from here.
        return removeLinkFromLabel_IMPOSSIBLE;
    }

    uint64_t cannonical =
        EncodingScheme_convertLabel(link->child->encodingScheme,
                                    unspliced,
                                    EncodingScheme_convertLabel_convertTo_CANNONICAL);

    // Check that they didn't waste space by sending an oversize encoding form.
    if (formNum > link->inverseLinkEncodingFormNumber && cannonical != unspliced) {
        return removeLinkFromLabel_OVERSIZE;
    }

    Assert_true(cannonical != EncodingScheme_convertLabel_INVALID);

    return cannonical;
}

/**
 * Find the next hop on a given path.
 * Given a label representing a path from parentLink to some destination, set
 * outLink to the first link along that journey and return the path from outLink
 * to the original destination.
 * Feeding outLink back in to parentLink and the return value back into label argument
 * will allow you to iteratively walk a path.
 *
 * @param label the path from parentLink to some unspecified destination.
 * @param outLink a pointer to a location which will receive the first link in the path.
 * @param parentLink the link where to begin the trek.
 * @param store
 * @return a label which would take you from the node in memory location outLink to the
 *         destination provided by the label argument. OR: firstHopInPath_INVALID if the
 *         label argument traverces a node whose encoding scheme is inconsistent with
 *         the label. OR: firstHopInPath_NO_NEXT_LINK if there are no *known* further
 *         links along the path. If the result is firstHopInPath_INVALID, outLink will
 *         still be set to the node. Use firstHopInPath_ERR() to check if the return
 *         is an error code.
 */
#define firstHopInPath_INVALID      UINT64_MAX
#define firstHopInPath_NO_NEXT_LINK (UINT64_MAX-1)
#define firstHopInPath_ERR(path)    (path >= firstHopInPath_NO_NEXT_LINK)
static uint64_t firstHopInPath(uint64_t label,
                               struct Node_Link** outLink,
                               struct Node_Link* parentLink,
                               struct NodeStore_pvt* store)
{
    // Then we search for the next peer in the path
    // RB_NFIND will find a link for which we know that no link before it is in the path.
    // Unfortunately I have not found a way to store links in a tree where the search time
    // is less than O(n) where n = peers of a given node.
    struct Node_Link tmpl = { .cannonicalLabel = label };
    struct Node_Link* nextLink =
        Identity_ncheck(RB_NFIND(PeerRBTree, &parentLink->child->peerTree, &tmpl));

    // Now we walk back through the potential candidates looking for a path which it routes though.
    while (nextLink && !LabelSplicer_routesThrough(label, nextLink->cannonicalLabel)) {
        nextLink = Identity_ncheck(RB_NEXT(PeerRBTree, NULL, nextLink));
    }

    // This node has no peers, if it's us then it always has a peer (which is the selfLink)
    if (!nextLink || nextLink == store->selfLink) {
        return firstHopInPath_NO_NEXT_LINK;
    }

    // check for a looping link, this should never happen but adding the assert helps me
    // refactor this function a little more agressively.
    Assert_true(nextLink != parentLink);

    if (label == nextLink->cannonicalLabel) {
        //logLink(store, nextLink, "Exact match");
        *outLink = nextLink;
        return 1;
    }

    if (!LabelSplicer_routesThrough(label, nextLink->cannonicalLabel)) {
        // child of next link is not in the path, we reached the end.
        return firstHopInPath_NO_NEXT_LINK;
    }

    *outLink = nextLink;

    // Cannoicalize the child's Director
    label = removeLinkFromLabel(nextLink, label);
    if (removeLinkFromLabel_ERR(label)) {
        return firstHopInPath_INVALID;
    }

    return label;
}

#define findClosest_INVALID (~((uint64_t)0))
static uint64_t findClosest(uint64_t path,
                            struct Node_Link** output,
                            struct Node_Link* parentLink,
                            struct NodeStore_pvt* store)
{
    for (;;) {
        struct Node_Link* nextLink = NULL;
        uint64_t nextPath = firstHopInPath(path, &nextLink, parentLink, store);
        if (nextPath == firstHopInPath_NO_NEXT_LINK) {
            *output = parentLink;
            return path;
        }
        if (firstHopInPath_INVALID == nextPath) {
            return findClosest_INVALID;
        }
        Assert_true(nextLink);
        path = nextPath;
        parentLink = nextLink;
    }
}

static struct Node_Two* nodeForIp(struct NodeStore_pvt* store, uint8_t ip[16])
{
    struct Node_Two fakeNode;
    Identity_set(&fakeNode);
    Bits_memcpyConst(fakeNode.address.ip6.bytes, ip, 16);
    return Identity_ncheck(RB_FIND(NodeRBTree, &store->nodeTree, &fakeNode));
}

static void freePendingLinks(struct NodeStore_pvt* store)
{
    struct Node_Link* link;
    while ((link = store->linksToFree)) {
        store->linksToFree = link->nextPeer;
        freeLink(link, store);
    }
}

static bool isPeer(struct Node_Two* node, struct NodeStore_pvt* store)
{
    if (!Node_getBestParent(node)) { return false; }
    return Node_getBestParent(node)->parent == store->pub.selfNode
        && LabelSplicer_isOneHop(Node_getBestParent(node)->cannonicalLabel);
}

static struct Node_Link* discoverLinkC(struct NodeStore_pvt* store,
                                       struct Node_Link* closestKnown,
                                       uint64_t pathKnownParentChild,
                                       struct Node_Two* child,
                                       uint64_t discoveredPath,
                                       int inverseLinkEncodingFormNumber)
{
    // Make sure this link cannot be split before beginning.
    struct Node_Link* closest = NULL;
    uint64_t pathParentChild = findClosest(pathKnownParentChild, &closest, closestKnown, store);

    if (pathParentChild == findClosest_INVALID) {
        return NULL;
    }

    struct Node_Two* parent = closest->child;

    #ifdef Log_DEBUG
    {
        uint8_t parentStr[40];
        uint8_t childStr[40];
        uint8_t pathStr[20];

        AddrTools_printIp(parentStr, parent->address.ip6.bytes);
        AddrTools_printIp(childStr, child->address.ip6.bytes);
        AddrTools_printPath(pathStr, pathParentChild);
        Log_debug(store->logger, "discoverLinkC( [%s]->[%s] [%s] )", parentStr, childStr, pathStr);
    }
    #endif

    if (closest == store->selfLink && !LabelSplicer_isOneHop(pathParentChild)) {
        Log_debug(store->logger, "Attempting to create a link with no parent peer");
        return NULL;
    }

    if (parent == child) {
        if (pathParentChild == 1) {
            // Link is already known.
            update(closest, 0, store);
            //Log_debug(store->logger, "Already known");
            return closest;
        }

        Log_debug(store->logger, "Loopey route");
        // lets not bother storing this link, a link with the same parent and child is
        // invalid according to verify() and it's just going to take up space in the store
        // we'll return closest which is a perfectly valid path to the same node.

        // We could reasonably return the closest since it is the same node but it causes
        // problems with an assertion in discoverLink.
        return NULL;
    }

    if (EncodingScheme_isSelfRoute(parent->encodingScheme, pathParentChild)) {
        logLink(store, closest, "Node at end of path appears to have changed");

        // This should never happen for a direct peer or for a direct decendent in a split link.
        // This sometimes triggers because a link is split which contains an invalid encoding
        // somewhere in the middle.
        // It is not harmful to remove it becaue the route is not re-added.
        Assert_ifTesting(closestKnown != closest);

        // This probably means the parent node has renumbered it's switch...
        RumorMill_addNode(store->renumberMill, &closest->parent->address);

        check(store);

        // But it's possible someone is just lieing to us.
        return NULL;
    }

    // link parent to child
    //
    // ACKTUNG: From this point forward, the nodeStore is in an invalid state, calls to _verify()
    //          will fail (calls to _check() will still succeed). We have linked parent with child
    //          but we have not split all of the splitLinks from parent.
    //
    // TODO(cjd): linking every node with 0 link state, this can't be right.
    struct Node_Link* parentLink = linkNodes(parent,
                                             child,
                                             pathParentChild,
                                             0,
                                             inverseLinkEncodingFormNumber,
                                             discoveredPath,
                                             store);

    if (!RB_FIND(NodeRBTree, &store->nodeTree, child)) {
        checkNode(child, store);
        RB_INSERT(NodeRBTree, &store->nodeTree, child);
        store->pub.nodeCount++;

        if (isPeer(child, store)) {
            uint8_t address[60];
            Address_print(address, &child->address);
            Log_debug(store->logger, "Created peer [%s]", address);
            store->pub.peerCount++;
        }
    }

    check(store);

    return parentLink;
}

static void fixLink(struct Node_Link* parentLink,
                    struct Node_Link** outLinks,
                    struct NodeStore_pvt* store)
{
    #ifdef PARANOIA
        int verifyOrder = 0;
    #endif

    // Check whether the parent is already linked with a node which is "behind" the child.
    // splitLink appears to be a "sibling link" to the closest->node link but in reality the
    // splitLink link should be split and node should be inserted in the middle.
    struct Node_Link* splitLink = RB_MIN(PeerRBTree, &parentLink->parent->peerTree);
    while (splitLink) {
        if (splitLink == parentLink) {
            #ifdef PARANOIA
                verifyOrder = 1;
                splitLink = PeerRBTree_RB_NEXT(splitLink);
                continue;
            #else
                // Since they're in order, definitely not found.
                break;
            #endif
        }

        if (!LabelSplicer_routesThrough(splitLink->cannonicalLabel, parentLink->cannonicalLabel)) {
            splitLink = PeerRBTree_RB_NEXT(splitLink);
            continue;
        }

        #ifdef PARANOIA
            Assert_true(!verifyOrder);
        #endif

        struct Node_Two* grandChild = splitLink->child;

        if (parentLink->child == grandChild) {
            // loopey route, kill it and let the bestParent pivit over to parentLink

        } else {
            logLink(store, splitLink, "Splitting link");

            // unsplice and cannonicalize so we now have a path from child to grandchild
            uint64_t childToGrandchild =
                LabelSplicer_unsplice(splitLink->cannonicalLabel, parentLink->cannonicalLabel);
            childToGrandchild =
                EncodingScheme_convertLabel(parentLink->child->encodingScheme,
                                            childToGrandchild,
                                            EncodingScheme_convertLabel_convertTo_CANNONICAL);

            Assert_true(childToGrandchild < UINT64_MAX);
            Assert_true(childToGrandchild != 1);
            Assert_true(splitLink->cannonicalLabel != parentLink->cannonicalLabel);

            // We forgot what was the discovered path for the link when we split (destroyed)
            // it so we'll just assume the worst among these two possibilities.
            // There is an assertion that discoveredPath is never < cannonicalLabel so we must.
            uint64_t discoveredPath = parentLink->discoveredPath;
            if (childToGrandchild > discoveredPath) { discoveredPath = childToGrandchild; }

            struct Node_Link* childLink =
                discoverLinkC(store, parentLink, childToGrandchild, grandChild,
                              discoveredPath, splitLink->inverseLinkEncodingFormNumber);

            if (childLink) {
                // Order the list so that the next set of links will be split from
                // smallest to largest and nothing will ever be split twice.
                for (struct Node_Link** x = outLinks;; x = &(*x)->nextInSplitList) {
                    if (*x == childLink) { break; }
                    if (*x && (*x)->cannonicalLabel <= childLink->cannonicalLabel) { continue; }
                    Assert_true(!childLink->nextInSplitList);
                    childLink->nextInSplitList = *x;
                    *x = childLink;
                    break;
                }
            }
        }

        check(store);

        struct Node_Link* next = PeerRBTree_RB_NEXT(splitLink);
        NodeStore_unlinkNodes(&store->pub, splitLink);
        splitLink = next;
    }
}

static void fixLinks(struct Node_Link* parentLinkList,
                     struct Node_Link** outLinks,
                     struct NodeStore_pvt* store)
{
    while (parentLinkList) {
        struct Node_Link* next = parentLinkList->nextInSplitList;
        parentLinkList->nextInSplitList = NULL;

        // else the parent link has been trashed by splitting another link.
        if (parentLinkList->child) {
            fixLink(parentLinkList, outLinks, store);
        }

        parentLinkList = next;
    }
}


static struct Node_Link* discoverLink(struct NodeStore_pvt* store,
                                      uint64_t path,
                                      struct Node_Two* child,
                                      int inverseLinkEncodingFormNumber)
{
    struct Node_Link* link =
        discoverLinkC(store, store->selfLink, path, child, path, inverseLinkEncodingFormNumber);

    if (!link) { return NULL; }

    uint64_t pathParentChild = findClosest(path, &link, store->selfLink, store);
    // This should always be 1 because the link is gone only because it was just split!
    Assert_true(pathParentChild == 1);

    struct Node_Link* ol = NULL;
    struct Node_Link* nl = NULL;
    fixLinks(link, &ol, store);
    for (;;) {
        if (ol) {
            fixLinks(ol, &nl, store);
            ol = NULL;
        } else if (nl) {
            fixLinks(nl, &ol, store);
            nl = NULL;
        } else {
            break;
        }
    }

    verify(store);

    return link;
}

static struct Node_Two* whichIsWorse(struct Node_Two* one,
                                     struct Node_Two* two,
                                     struct NodeStore_pvt* store)
{
    // a peer is nevar worse
    int peers = isPeer(one, store) - isPeer(two, store);
    if (peers) {
        return (peers > 0) ? two : one;
    }

    if (one->address.protocolVersion != two->address.protocolVersion) {
        if (one->address.protocolVersion < Version_CURRENT_PROTOCOL) {
            if (two->address.protocolVersion >= Version_CURRENT_PROTOCOL) {
                return one;
            }
        } else if (two->address.protocolVersion < Version_CURRENT_PROTOCOL) {
            if (one->address.protocolVersion >= Version_CURRENT_PROTOCOL) {
                return two;
            }
        }
    }
    if (Node_getReach(one) < Node_getReach(two)) { return one; }
    if (Node_getReach(two) < Node_getReach(one)) { return two; }
    if (Address_closest(&store->pub.selfNode->address, &one->address, &two->address) > 0) {
        return one;
    }
    return two;
}

static uint8_t markBestNodes(struct NodeStore_pvt* store,
                             struct Address* targetAddress,
                             const uint32_t count)
{
    struct Allocator* nodeListAlloc = Allocator_child(store->alloc);
    struct NodeList* nodeList = Allocator_malloc(nodeListAlloc, sizeof(struct NodeList));
    nodeList->nodes = Allocator_calloc(nodeListAlloc, count, sizeof(char*));
    nodeList->size = 0;

    struct Node_Two* nn = NULL;
    RB_FOREACH(nn, NodeRBTree, &store->nodeTree) {
        if (Address_closest(targetAddress, store->pub.selfAddress, &nn->address) > 0) {
            // This node is closer to the destination than we are.
            struct Node_Two* newNode = nn;
            struct Node_Two* tempNode = NULL;
            for (uint32_t i = 0 ; i < count ; i++) {
                if (nodeList->size < i+1) {
                    // The list isn't full yet, so insert at the end.
                    nodeList->size = i+1;
                    nodeList->nodes[i] = newNode;
                    break;
                }
                if ( (newNode->marked && !nodeList->nodes[i]->marked) ||
                      whichIsWorse(nodeList->nodes[i], newNode, store) == nodeList->nodes[i] ) {
                    // If we've already marked nodes because they're a bestParent,
                    // lets give them priority in the bucket since we need to keep
                    // them either way.
                    // Otherwise, highest reach wins.
                    // Insertion sorted list.
                    tempNode = nodeList->nodes[i];
                    nodeList->nodes[i] = newNode;
                    newNode = tempNode;
                }
            }
        }
    }

    for (uint32_t i = 0; i < nodeList->size; i++) {
        // Now mark the nodes in the list to protect them.
        Identity_check(nodeList->nodes[i]);
        nodeList->nodes[i]->marked = 1;
    }

    uint8_t retVal = nodeList->size;

    // Cleanup
    Allocator_free(nodeListAlloc);

    return retVal;
}

static void markKeyspaceNodes(struct NodeStore_pvt* store)
{
    //uint8_t emptyBuckets = 0;
    for (uint8_t i = 0; i < 128 ; i++) {
        // Bitwise walk across keyspace
        if (63 < i && i < 72) {
            // We want to leave the 0xfc alone
            continue;
        }

        struct Address addr = NodeStore_addrForBucket(store->pub.selfAddress, i);
        markBestNodes(store, &addr, NodeStore_bucketSize);

        //if (!markBestNodes(store, &addr, NodeStore_bucketSize)) { emptyBuckets++; }
        //if ( emptyBuckets > 16 ) { return; }
    }
}

/**
 * We define the worst node the node with the lowest reach, excluding nodes which are required for
 * the DHT, and nodes which are somebody's bestParent (only relevant if they're the bestParent of
 * a DHT-required node, as otherwise their child would always be lower reach).
 * If two nodes tie (e.g. two unreachable nodes with 0 reach) then the node which is
 * further from us in keyspace is worse.
 */
static struct Node_Two* getWorstNode(struct NodeStore_pvt* store)
{
    struct Node_Two* worst = NULL;
    struct Node_Two* nn = NULL;
    RB_FOREACH(nn, NodeRBTree, &store->nodeTree) {
        // first cycle we clear all markings as we go and set markings
        // so markings remain if they are behind us
        nn->marked = 0;
        struct Node_Link* parentLink = Node_getBestParent(nn);
        if (parentLink) {
            parentLink->parent->marked = 1;
        } else if (!worst || whichIsWorse(nn, worst, store) == nn) {
            // this time around we're only addressing nodes which are unreachable.
            worst = nn;
        }
    }
    if (worst) { return worst; }

    // Mark the nodes that we need to protect for keyspace reasons.
    markKeyspaceNodes(store);

    RB_FOREACH(nn, NodeRBTree, &store->nodeTree) {
        // second cycle we set the markings as we go but if they are behind the
        // node which would have marked them, they are already set.
        struct Node_Link* parentLink = Node_getBestParent(nn);
        if (parentLink) {
            parentLink->parent->marked = 1;
        }
        if (nn->marked) { continue; }
        if (!worst || whichIsWorse(nn, worst, store) == nn) {
            worst = nn;
        }
    }
    if (worst) { return worst; }

    RB_FOREACH(nn, NodeRBTree, &store->nodeTree) {
        // third cycle, every node is apparently important but we need to get rid of someone
        // get whoever is worst if we ignore markings
        // by definition, this shouldn't be a bestParent, because their children have lower reach
        // so we're potentially creating a keyspace hole (routing blackhole) when we do this.
        // TODO(arceliar): protect keyspace, evict the worst bestParent instead?
        // Would require something like a forgetNode() to splice links together between
        // that node's bestParent and all its children, before we kill it.
        if (!worst || whichIsWorse(nn, worst, store) == nn) {
            worst = nn;
        }
    }

    // somebody has to be at the end of the line, not *everyone* can be someone's best parent!
    Assert_true(worst);
    return worst;
}

static void destroyNode(struct Node_Two* node, struct NodeStore_pvt* store)
{
    bool peer = isPeer(node, store);
    #ifdef Log_DEBUG
        uint8_t address[60];
        Address_print(address, &node->address);
    #endif
    struct Node_Link* link;
    RB_FOREACH(link, PeerRBTree, &node->peerTree) {
        Identity_check(link);
        NodeStore_unlinkNodes(&store->pub, link);
    }

    // If the node has a bestParent, it will be changed a number
    // of times as we kill off all of it's parent links.
    // This is an optimization:
    #ifndef PARANOIA
        Node_setParentReachAndPath(node, NULL, 0, UINT64_MAX);
    #endif

    link = node->reversePeers;
    while (link) {
        struct Node_Link* nextLink = link->nextPeer;
        NodeStore_unlinkNodes(&store->pub, link);
        link = nextLink;
    }

    Assert_ifParanoid(!Node_getBestParent(node));

    Assert_ifParanoid(node == RB_FIND(NodeRBTree, &store->nodeTree, node));
    RB_REMOVE(NodeRBTree, &store->nodeTree, node);
    store->pub.nodeCount--;
    if (peer) {
        Log_debug(store->logger, "Destroyed peer [%s]", address);
        store->pub.peerCount--;
    }

    Allocator_free(node->alloc);
}

// Must be at least 2 to avoid multiplying by 0.
// If too large, path choice may become unstable due to a guess we make in calcNextReach.
// This is fixable by storing reach based on links. A lot of work.
// In the mean time, just don't use a large value.
#define NodeStore_latencyWindow 8
static uint32_t reachAfterDecay(const uint32_t oldReach)
{
    // Reduce the reach by 1/Xth where X = NodeStore_latencyWindow
    // This is used to keep a weighted rolling average
    return (oldReach - (oldReach / NodeStore_latencyWindow));
}

static uint32_t reachAfterTimeout(const uint32_t oldReach)
{
    // TODO(arceliar) just use reachAfterDecay?... would be less penalty for timeouts...
    return (oldReach / 2);
}

static uint32_t calcNextReach(const uint32_t oldReach, const uint32_t millisecondsLag)
{
    int64_t out = reachAfterDecay(oldReach) +
        ((UINT32_MAX / NodeStore_latencyWindow) / (millisecondsLag + 1));
    if (!oldReach) {
        // We don't know the old reach for this path.
        // If every response comes in after same millisecondsLag, then we expect that the
        // reach will stabilize to a value of (out * NodeStoare_latencyWindow).
        // Lets guess what the reach will stabilize to, but try to be a little conservative,
        // so we don't cause bestParents to switch unless the new route is appreciably better.
        out = out * (NodeStore_latencyWindow - 1);
    }
    // TODO(arceliar): is this safe?
    Assert_true(out < (UINT32_MAX - 1024) && out > 0);
    return out;
}

struct Node_Link* NodeStore_discoverNode(struct NodeStore* nodeStore,
                                         struct Address* addr,
                                         struct EncodingScheme* scheme,
                                         int inverseLinkEncodingFormNumber,
                                         uint64_t milliseconds)
{
    struct NodeStore_pvt* store = Identity_check((struct NodeStore_pvt*)nodeStore);
    verify(store);

    // conservative guess of what the reach would stabilize to
    uint32_t reach = calcNextReach(0, milliseconds);

    struct Node_Two* child = nodeForIp(store, addr->ip6.bytes);

    #ifdef Log_DEBUG
        uint8_t printedAddr[60];
        Address_print(printedAddr, addr);
        Log_debug(store->logger, "Discover node [%s]", printedAddr);
    #endif

    if (child && EncodingScheme_compare(child->encodingScheme, scheme)) {
        // Shit.
        // Box reset *and* they just updated and changed their encoding scheme.
        RumorMill_addNode(store->renumberMill, &child->address);
        if (addr->path > (child->address.path | (child->address.path << 3))) {
            Log_debug(store->logger, "Node [%s] appears to have changed it's encoding scheme "
                                     "but the message came from far away and we will not trust it",
                      printedAddr);
            return NULL;
        } else {
            Log_debug(store->logger, "Node [%s] appears to have changed it's encoding scheme "
                                     "dropping him from the table and re-inserting",
                      printedAddr);
            destroyNode(child, store);
            child = NULL;
        }
    } else if (child && child->address.protocolVersion != addr->protocolVersion) {
        child->address.protocolVersion = addr->protocolVersion;
    }

    struct Allocator* alloc = NULL;
    if (!child) {
        alloc = Allocator_child(store->alloc);
        child = Allocator_calloc(alloc, sizeof(struct Node_Two), 1);
        child->alloc = alloc;
        Bits_memcpyConst(&child->address, addr, sizeof(struct Address));
        child->encodingScheme = EncodingScheme_clone(scheme, child->alloc);
        Identity_set(child);
    }

    struct Node_Link* link = NULL;
    for (;;) {
        link = discoverLink(store,
                            addr->path,
                            child,
                            inverseLinkEncodingFormNumber);

        if (link) { break; }

        // We might have a broken link in the store which is causing new links to be rejected.
        // On the other hand, this path might actually be garbage :)
        // There's a DoS risk in that someone might use garbage paths to evict all of the
        // existing good paths.
        // While an attacker can send in a packet, it will necessarily follow a ridiculous path
        // in order that the path contains one of their nodes.
        // To resolve this, we'll walk the path looking for the "bad" link, then we'll check that
        // node to see if the path we took to reach it is actually the *best* path to that node.
        uint64_t path = addr->path;
        struct Node_Link* lastLink = store->selfLink;
        do {
            struct Node_Link* nextLink = NULL;
            path = firstHopInPath(path, &nextLink, lastLink, store);
            lastLink = nextLink;
            if (path == firstHopInPath_NO_NEXT_LINK) {
                // discoverNode() failed for some other reason.
                lastLink = NULL;
                break;
            }
        } while (firstHopInPath_INVALID != path);

        if (lastLink && LabelSplicer_routesThrough(addr->path, lastLink->child->address.path)) {
            // checking for sillyness...
            Assert_true(lastLink != store->selfLink);
            NodeStore_unlinkNodes(&store->pub, lastLink);
            continue;
        }

        if (alloc) {
            Allocator_free(alloc);
        }
        verify(store);
        Log_debug(store->logger, "Invalid path");
        return NULL;
    }

    if (link->parent == store->pub.selfNode && !Node_getBestParent(link->child)) {
        updateBestParent(link, reach, store);
    }

    handleNews(link->child, reach, store);
    freePendingLinks(store);

    for (;;) {
        //break; // Enable this loop to help debug the DHT.
        struct Node_Two* worst = getWorstNode(store);
        if (worst->marked || isPeer(worst, store)) { break; }
        #ifdef Log_DEBUG
            uint8_t worstAddr[60];
            Address_print(worstAddr, &worst->address);
            Log_debug(store->logger, "removing worst extraneous node: [%s] nodes [%d] links [%d]",
                      worstAddr, store->pub.nodeCount, store->pub.linkCount);
        #endif

        destroyNode(worst, store);
        freePendingLinks(store);
    }

    while (store->pub.nodeCount - store->pub.peerCount > store->pub.nodeCapacity
        || store->pub.linkCount > store->pub.linkCapacity)
    {
        struct Node_Two* worst = getWorstNode(store);
        #ifdef Log_DEBUG
            uint8_t worstAddr[60];
            Address_print(worstAddr, &worst->address);
            Log_debug(store->logger, "store full, removing worst node: [%s] nodes [%d] links [%d]",
                      worstAddr, store->pub.nodeCount, store->pub.linkCount);
        #endif

        Assert_true(!isPeer(worst, store));

        destroyNode(worst, store);
        freePendingLinks(store);
    }

    verify(store);
    return link;
}

struct Node_Two* NodeStore_nodeForAddr(struct NodeStore* nodeStore, uint8_t addr[16])
{
    struct NodeStore_pvt* store = Identity_check((struct NodeStore_pvt*)nodeStore);
    struct Node_Two* n = nodeForIp(store, addr);
    if (n && n->address.path == UINT64_MAX) {
        #ifdef Log_DEBUG
            uint8_t addrStr[40];
            AddrTools_printIp(addrStr, n->address.ip6.bytes);
            Log_debug(store->logger, "No way to represent path to [%s]", addrStr);
        #endif
        return NULL;
    }
    return n;
}

struct Node_Two* NodeStore_closestNode(struct NodeStore* nodeStore, uint64_t path)
{
    struct NodeStore_pvt* store = Identity_check((struct NodeStore_pvt*)nodeStore);
    struct Node_Link* out = NULL;
    findClosest(path, &out, store->selfLink, store);
    if (!out) { return NULL; }
    return Identity_check(out->child);
}

struct Node_Link* NodeStore_linkForPath(struct NodeStore* nodeStore, uint64_t path)
{
    struct NodeStore_pvt* store = Identity_check((struct NodeStore_pvt*)nodeStore);
    struct Node_Link* out = NULL;
    uint64_t pathParentChild = findClosest(path, &out, store->selfLink, store);
    if (pathParentChild != 1) { return NULL; }
    return Identity_check(out);
}

struct Node_Link* NodeStore_firstHopInPath(struct NodeStore* nodeStore,
                                           uint64_t path,
                                           uint64_t* correctedPath,
                                           struct Node_Link* startingPoint)
{
    struct NodeStore_pvt* store = Identity_check((struct NodeStore_pvt*)nodeStore);
    if (!startingPoint) { startingPoint = store->selfLink; }
    if (!Node_getBestParent(startingPoint->parent)) { return NULL; }
    struct Node_Link* out = NULL;
    path = firstHopInPath(path, &out, startingPoint, store);
    if (firstHopInPath_ERR(path)) { return NULL; }
    if (correctedPath) { *correctedPath = path; }
    return out;
}

char* NodeStore_getRouteLabel_strerror(uint64_t returnVal)
{
    switch (returnVal) {
        case NodeStore_getRouteLabel_PARENT_NOT_FOUND:
            return "NodeStore_getRouteLabel_PARENT_NOT_FOUND";
        case NodeStore_getRouteLabel_CHILD_NOT_FOUND:
            return "NodeStore_getRouteLabel_CHILD_NOT_FOUND";
        default: return NULL;
    }
}

uint64_t NodeStore_getRouteLabel(struct NodeStore* nodeStore,
                                 uint64_t pathToParent,
                                 uint64_t pathParentToChild)
{
    struct NodeStore_pvt* store = Identity_check((struct NodeStore_pvt*)nodeStore);
    struct Node_Link* linkToParent;
    if (findClosest(pathToParent, &linkToParent, store->selfLink, store) != 1) {
        return NodeStore_getRouteLabel_PARENT_NOT_FOUND;
    }
    logLink(store, linkToParent, "NodeStore_getRouteLabel() PARENT");
    struct Node_Link* linkToChild = NULL;
    RB_FOREACH_REVERSE(linkToChild, PeerRBTree, &linkToParent->child->peerTree) {
        if (pathParentToChild == linkToChild->cannonicalLabel) {
            if (linkToParent == store->selfLink) {
                return linkToChild->cannonicalLabel;
            }
            // TODO(cjd): this could return ~0
            return extendRoute(pathToParent,
                               linkToChild->parent->encodingScheme,
                               linkToChild->cannonicalLabel,
                               linkToParent->inverseLinkEncodingFormNumber);
        }
    }
    return NodeStore_getRouteLabel_CHILD_NOT_FOUND;
}

uint64_t NodeStore_optimizePath(struct NodeStore* nodeStore, uint64_t path)
{
    struct NodeStore_pvt* store = Identity_check((struct NodeStore_pvt*)nodeStore);
    struct Node_Link* linkToParent;
    uint64_t next = findClosest(path, &linkToParent, store->selfLink, store);
    if (next == findClosest_INVALID) {
        return NodeStore_optimizePath_INVALID;
    }
    if (EncodingScheme_isSelfRoute(linkToParent->child->encodingScheme, next)) {
        // cannoicalize all the other wild ways that they can represent self routes.
        // TODO(cjd): this has been the source of assert failures and we might be sweeping
        //            a significant bug under the carpet.
        next = 1;
    }
    if (linkToParent == store->selfLink) {
        if (next == 1) { return 1; }
        return path;
    }

    if (next == 1) { return linkToParent->child->address.path; }

    struct Node_Link* childBestParent = Node_getBestParent(linkToParent->child);
    if (childBestParent) {
        linkToParent = childBestParent;
    }

    uint64_t optimized = extendRoute(linkToParent->child->address.path,
                                     linkToParent->child->encodingScheme,
                                     next,
                                     linkToParent->inverseLinkEncodingFormNumber);
    if (optimized != UINT64_MAX) {
        return optimized;
    }

    if (optimized == extendRoute_INVALID) {
        #ifdef Log_DEBUG
        do {
            uint8_t pathStr[20];
            uint8_t nextStr[20];
            uint8_t bestPathStr[20];
            AddrTools_printPath(pathStr, path);
            AddrTools_printPath(nextStr, next);
            AddrTools_printPath(bestPathStr, linkToParent->child->address.path);
            Log_debug(store->logger, "Failed to optimize path [%s] with closest known [%s] and "
                                     "best path to closest known [%s]",
                                     pathStr, nextStr, bestPathStr);
        } while (0);
        #endif
        return path;
    }

    // path is too long...
    /*#ifdef Log_DEBUG
    do {
        uint8_t pathStr[20];
        uint8_t nextStr[20];
        uint8_t bestPathStr[20];
        AddrTools_printPath(pathStr, path);
        AddrTools_printPath(nextStr, next);
        AddrTools_printPath(bestPathStr, linkToParent->child->address.path);
        Log_debug(store->logger, "Failed to optimize path [%s] with closest known [%s] and best "
                                 "path to closest known [%s]", pathStr, nextStr, bestPathStr);
    } while (0);
    #endif*/

    return path;
}

struct Node_Link* NodeStore_nextLink(struct Node_Two* parent, struct Node_Link* startLink)
{
    if (!startLink) {
        return RB_MIN(PeerRBTree, &parent->peerTree);
    }
    return PeerRBTree_RB_NEXT(startLink);
}

/** See: NodeStore.h */
struct NodeStore* NodeStore_new(struct Address* myAddress,
                                struct Allocator* allocator,
                                struct Log* logger,
                                struct RumorMill* renumberMill)
{
    struct Allocator* alloc = Allocator_child(allocator);

    struct NodeStore_pvt* out = Allocator_clone(alloc, (&(struct NodeStore_pvt) {
        .pub = {
            .nodeCapacity = NodeStore_DEFAULT_NODE_CAPACITY,
            .linkCapacity = NodeStore_DEFAULT_LINK_CAPACITY
        },
        .renumberMill = renumberMill,
        .logger = logger,
        .alloc = alloc
    }));
    Identity_set(out);

    // Create the self node
    struct Node_Two* selfNode = Allocator_calloc(alloc, sizeof(struct Node_Two), 1);
    Bits_memcpyConst(&selfNode->address, myAddress, sizeof(struct Address));
    selfNode->encodingScheme = NumberCompress_defineScheme(alloc);
    selfNode->alloc = alloc;
    Identity_set(selfNode);
    out->pub.selfNode = selfNode;
    struct Node_Link* selfLink = linkNodes(selfNode, selfNode, 1, 0xffffffffu, 0, 1, out);
    Node_setParentReachAndPath(selfNode, selfLink, UINT32_MAX, 1);
    out->selfLink = selfLink;
    RB_INSERT(NodeRBTree, &out->nodeTree, selfNode);

    out->pub.selfAddress = &out->selfLink->child->address;

    return &out->pub;
}


//////////////////////////////////////////////////////////////////////////////////////////////
//////////////////////////////////////////////////////////////////////////////////////////////
//////////////////////////////////////////////////////////////////////////////////////////////


/**
 * Dump the table, one node at a time.
 */
struct Node_Two* NodeStore_dumpTable(struct NodeStore* nodeStore, uint32_t index)
{
    struct NodeStore_pvt* store = Identity_check((struct NodeStore_pvt*)nodeStore);
    // TODO(cjd): Schlameil the painter
    uint32_t i = 0;
    struct Node_Two* nn = NULL;
    RB_FOREACH(nn, NodeRBTree, &store->nodeTree) {
        if (i++ == index) { return nn; }
    }
    return NULL;
}

struct Node_Two* NodeStore_getNextNode(struct NodeStore* nodeStore, struct Node_Two* lastNode)
{
    struct NodeStore_pvt* store = Identity_check((struct NodeStore_pvt*)nodeStore);
    if (!lastNode) {
        return Identity_ncheck(RB_MIN(NodeRBTree, &store->nodeTree));
    }
    return Identity_ncheck(NodeRBTree_RB_NEXT(lastNode));
}

static struct Node_Two* getBestCycleB(struct Node_Two* node,
                                      struct Address* target,
                                      struct NodeStore_pvt* store)
{
    uint32_t targetPfx = Address_getPrefix(target);
    uint32_t ourDistance = Address_getPrefix(store->pub.selfAddress) ^ targetPfx;
    struct Node_Link* next = NULL;
    RB_FOREACH_REVERSE(next, PeerRBTree, &node->peerTree) {
        if (Node_getBestParent(next->child) != next || next == store->selfLink) { continue; }
        if (next->child->address.path == UINT64_MAX) { continue; }
        if ((Address_getPrefix(&next->child->address) ^ targetPfx) >= ourDistance) { continue; }
        return next->child;
    }

    return NULL;
}

static int getBestCycle(struct Node_Two* node,
                        struct Address* target,
                        struct Node_Two** output,
                        int limit,
                        int cycle,
                        struct NodeStore_pvt* store)
{
    Assert_true(cycle < 1000);
    if (cycle < limit) {
        int total = 0;
        struct Node_Link* next = NULL;
        RB_FOREACH_REVERSE(next, PeerRBTree, &node->peerTree) {
            if (*output) { return total; }
            if (Node_getBestParent(next->child) != next || next == store->selfLink) { continue; }
            total += getBestCycle(next->child, target, output, limit, cycle+1, store);
        }
        return total;
    }

    *output = getBestCycleB(node, target, store);
    return 1;
}

struct Node_Two* NodeStore_getBest(struct Address* targetAddress, struct NodeStore* nodeStore)
{
    struct NodeStore_pvt* store = Identity_check((struct NodeStore_pvt*)nodeStore);
    struct Node_Two* n = NodeStore_nodeForAddr(nodeStore, targetAddress->ip6.bytes);
    if (n && Node_getBestParent(n)) { return n; }

    for (int i = 0; i < 10000; i++) {
        int ret = getBestCycle(store->pub.selfNode, targetAddress, &n, i, 0, store);
        if (n || !ret) {
            if (n) { Assert_true(Node_getBestParent(n)); }
            return n;
        }
    }

    return NULL;
}

struct NodeList* NodeStore_getPeers(uint64_t label,
                                    const uint32_t max,
                                    struct Allocator* allocator,
                                    struct NodeStore* nodeStore)
{
    struct NodeStore_pvt* store = Identity_check((struct NodeStore_pvt*)nodeStore);

    // truncate the label to the part which this node uses...
    label &= Bits_maxBits64(NumberCompress_bitsUsedForLabel(label));

    struct NodeList* out = Allocator_calloc(allocator, sizeof(struct NodeList), 1);
    out->nodes = Allocator_calloc(allocator, sizeof(char*), max);

    struct Node_Link* next = NULL;
    RB_FOREACH_REVERSE(next, PeerRBTree, &store->pub.selfNode->peerTree) {
        uint64_t p = next->child->address.path;
        if (p > (((uint64_t)1)<<63)) { continue; }
        int j;
        for (j = 0; j < (int)max; j++) {
            if (out->nodes[j] && (out->nodes[j]->address.path ^ label) < (p ^ label)) {
                break;
            }
        }
        switch (j) {
            default: Bits_memmove(out->nodes, &out->nodes[1], (j - 1) * sizeof(char*));
            case 1: out->nodes[j - 1] = next->child;
            case 0:;
        }
    }

    out->size = 0;
    for (int i = 0; i < (int)max; i++) {
        if (out->nodes[i]) {
            out->nodes = &out->nodes[i];
            out->size = max - i;
            break;
        }
    }

    for (int i = 0; i < (int)out->size; i++) {
        Identity_check(out->nodes[i]);
        checkNode(out->nodes[i], store);
        Assert_true(out->nodes[i]->address.path);
        Assert_true(out->nodes[i]->address.path < (((uint64_t)1)<<63));
        out->nodes[i] = Allocator_clone(allocator, out->nodes[i]);
    }
    return out;
}

static bool isOkAnswer(struct Node_Two* node,
                       uint32_t compatVer,
                       struct NodeStore_pvt* store)
{
    if (node->address.path == UINT64_MAX) {
        // (very) unreachable
        return false;
    }
    if (!Version_isCompatible(compatVer, node->address.protocolVersion)) {
        return false;
    }
    if (node == store->pub.selfNode) {
        return false;
    }
    return true;
}

/** See: NodeStore.h */
struct NodeList* NodeStore_getClosestNodes(struct NodeStore* nodeStore,
                                           struct Address* targetAddress,
                                           const uint32_t count,
                                           uint32_t compatVer,
                                           struct Allocator* allocator)
{
    struct NodeStore_pvt* store = Identity_check((struct NodeStore_pvt*)nodeStore);

    struct NodeList* out = Allocator_malloc(allocator, sizeof(struct NodeList));
    out->nodes = Allocator_calloc(allocator, count, sizeof(char*));
    out->size = count;

    struct Node_Two fakeNode = { .marked = 0 };
    Bits_memcpyConst(&fakeNode.address, targetAddress, sizeof(struct Address));

    struct Node_Two* next = Identity_ncheck(RB_NFIND(NodeRBTree, &store->nodeTree, &fakeNode));
    if (!next) {
        out->size = 0;
        return out;
    }

    struct Node_Two* prev = Identity_ncheck(NodeRBTree_RB_PREV(next));
    int idx = out->size-1;

    while (idx > -1) {
        if (prev && (!next || Address_closest(targetAddress, &next->address, &prev->address) > 0)) {
            if (isOkAnswer(prev, compatVer, store)) { out->nodes[idx--] = prev; }
            prev = Identity_ncheck(NodeRBTree_RB_PREV(prev));
            continue;
        }
        if (next && (!prev || Address_closest(targetAddress, &next->address, &prev->address) < 0)) {
            if (isOkAnswer(next, compatVer, store)) { out->nodes[idx--] = next; }
            next = Identity_ncheck(NodeRBTree_RB_NEXT(next));
            continue;
        }
        break;
    }

    out->nodes = &out->nodes[idx+1];
    out->size -= idx+1;

    for (int i = 0; i < (int)out->size; i++) {
        Identity_check(out->nodes[i]);
        Assert_true(out->nodes[i]->address.path);
        Assert_true(out->nodes[i]->address.path < (((uint64_t)1)<<63));
        out->nodes[i] = Allocator_clone(allocator, out->nodes[i]);
    }
    return out;
}

// TODO(cjd): There's no such thing as a "broken path", there's a broken *link* but we don't
//            know exactly which link is broken, we need to interpret the incoming error message
//            better and determine which link is likely broken and then send a getPeers message
//            to the node before it to check if the next link is nolonger valid.
void NodeStore_brokenPath(uint64_t path, struct NodeStore* nodeStore)
{
    struct NodeStore_pvt* store = Identity_check((struct NodeStore_pvt*)nodeStore);
    verify(store);
    #ifdef Log_DEBUG
        uint8_t pathStr[20];
        AddrTools_printPath(pathStr, path);
        Log_debug(store->logger, "NodeStore_brokenPath(%s)", pathStr);
    #endif
    struct Node_Link* nl = NodeStore_linkForPath(nodeStore, path);

    if (!nl) { return; }

    if (isPeer(nl->child, store)) {
        destroyNode(nl->child, store);
        verify(store);
        return;
    }

    if (nl == Node_getBestParent(nl->child) && Node_getReach(nl->child) > 0) {
        handleBadNews(nl->child, 0, store);
    }

    /* This workaround can lock the rumorMill in a bad state.
    if (nl->parent != store->pub.selfNode) {
        // XXX(arceliar): Temporary workaround to the above TODO(cjd) statement.
        // This should often recursively find the problematic node.
        RumorMill_addNode(store->renumberMill, &nl->parent->address);
    }*/

    verify(store);
}

// When a response comes in, we need to pay attention to the path used.
static void updatePathReach(struct NodeStore_pvt* store, const uint64_t path, uint32_t newReach)
{
    struct Node_Link* link = store->selfLink;
    uint64_t pathFrag = path;
    for (;;) {
        struct Node_Link* nextLink = NULL;
        uint64_t nextPath = firstHopInPath(pathFrag, &nextLink, link, store);
        if (firstHopInPath_ERR(nextPath)) {
            break;
        }

        // expecting behavior of nextLinkOnPath()
        Assert_ifParanoid(nextLink->parent == link->child);

        if (Node_getBestParent(nextLink->child) == nextLink) {
            // This is a performance hack, if nextLink->child->bestParent->parent is this node
            // we'll skip updating reach here since even if we did, it would be updated all over
            // again by the recursion inside of handleGoodNews because we're not deincrementing
            // newReach per hop.
        } else if (Node_getReach(link->child) >= newReach) {
            // Node already has enough reach...
            // selfNode reach == UINT32_MAX so this case handles it.
        } else if (!LabelSplicer_routesThrough(path, link->child->address.path)) {
            // The path the packet came in on is not actually the best known path to the node.
        } else {
            handleNews(link->child, newReach, store);
        }

        if (Node_getBestParent(link->child) == link) {
            // Update linkState.
            uint32_t guessedLinkState = subReach(newReach, Node_getReach(link->parent));
            uint32_t linkStateDiff = (guessedLinkState > link->linkState)
                                   ? (guessedLinkState - link->linkState)
                                   : 1;
            update(link, linkStateDiff, store);
        }

        pathFrag = nextPath;
        link = nextLink;
    }

    // Now we have to unconditionally update the reach for the last link in the chain.
    if (link->child && link->child->address.path == path) {

        // Behavior of nextLinkOnPath()
        Assert_ifParanoid(pathFrag == 1);

        handleNews(link->child, newReach, store);
        uint32_t newLinkState = subReach(newReach, Node_getReach(link->parent));
        update(link, newLinkState - link->linkState, store);
    }
}

void NodeStore_pathResponse(struct NodeStore* nodeStore, uint64_t path, uint64_t milliseconds)
{
    struct NodeStore_pvt* store = Identity_check((struct NodeStore_pvt*)nodeStore);
    struct Node_Link* link = NodeStore_linkForPath(nodeStore, path);
    if (!link || link == store->selfLink) { return; }
    struct Node_Two* node = link->child;
    uint32_t newReach;
    if (node->address.path == path) {
        // Use old reach value to calculate new reach
        newReach = calcNextReach(Node_getReach(node), milliseconds);
    }
    else {
        // Old reach value doesn't relate to this path, so we should do something different
        // FIXME(arceliar): calcNextReach is guessing what the reach would stabilize to
        // I think actually fixing this would require storing reach (or latency?) per link,
        // so we can calculate the expected reach for an arbitrary path
        newReach = calcNextReach(0, milliseconds);
    }
    updatePathReach(store, path, newReach);
}

void NodeStore_pathTimeout(struct NodeStore* nodeStore, uint64_t path)
{
    struct NodeStore_pvt* store = Identity_check((struct NodeStore_pvt*)nodeStore);
    struct Node_Link* link = store->selfLink;
    uint64_t pathFrag = path;
    for (;;) {
        struct Node_Link* nextLink = NULL;
        uint64_t nextPath = firstHopInPath(pathFrag, &nextLink, link, store);
        if (firstHopInPath_ERR(nextPath)) {
            break;
        }

        // expecting behavior of nextLinkOnPath()
        Assert_true(nextLink->parent == link->child);

        if (link != store->selfLink) {
            // TODO(arceliar): Something sane. We don't know which link on the path is bad.
            // For now, just penalize them all.
            // The good ones will be rewarded again when they relay another ping.
            update(link, -link->linkState/2, store);
        }

        pathFrag = nextPath;
        link = nextLink;
    }

    link = NodeStore_linkForPath(nodeStore, path);
    if (!link || link->child->address.path != path) { return; }
    struct Node_Two* node = link->child;
    uint32_t newReach = reachAfterTimeout(Node_getReach(node));
    #ifdef Log_DEBUG
        uint8_t addr[60];
        Address_print(addr, &node->address);
        Log_debug(store->logger,
                  "Ping timeout for %s. changing reach from %u to %u\n",
                  addr,
                  Node_getReach(node),
                  newReach);
    #endif
    handleNews(node, newReach, store);
    if (newReach > 1024) {
        // Keep checking until we're sure it's either OK or down.
        RumorMill_addNode(store->renumberMill, &node->address);
    }

    /* This workaround can lock the rumorMill in a bad state.
    if (link->parent != store->pub.selfNode) {
        // All we know for sure is that link->child didn't respond.
        // That could be because an earlier link is down.
        // Same idea as the workaround in NodeStore_brokenPath();
        RumorMill_addNode(store->renumberMill, &link->parent->address);
<<<<<<< HEAD
    }
}

/* Find the address that describes the source's Nth furthest-away bucket. */
struct Address NodeStore_addrForBucket(struct Address* source, uint8_t bucket)
{
    if (63 < bucket && bucket < 72) {
        // We want to leave the 0xfc alone
        // We also want a RouterModule_lookup() to succeed.
        // Lets just return the furthest possible bucket.
        return NodeStore_addrForBucket(source, 0);

    } else if (bucket > 127) {
        // This does not exist.
        return *source;
    } else {
        uint8_t bit;
        uint8_t byte;
        struct Address addr = *source;

        // Figure out which bit of our address to flip for this step in keyspace.
        // This looks ugly because of the rot64 done in distance calculations.
        if (bucket < 64) { byte = 8 + (bucket/8); }
        else             { byte = (bucket/8) - 8; }
        bit = (bucket % 8);

        addr.ip6.bytes[byte] = addr.ip6.bytes[byte] ^ (0x80 >> bit);

        // Needed in case source == selfNode->address, and we want to put this in a RumorMill.
        addr.key[0] = addr.key[0] ^ 0x80;

        // Hack, store bucket # in path, in case we need to check this.
        addr.path = bucket;

        return addr;
    }
}

uint8_t NodeStore_bucketForAddr(struct Address* source, struct Address* dest)
{
    uint64_t partDist;
    partDist = source->ip6.longs.one_be ^ dest->ip6.longs.one_be;
    if (partDist) { return 63 - Bits_log2x64(partDist); }
    partDist = source->ip6.longs.two_be ^ dest->ip6.longs.two_be;
    return 127 - Bits_log2x64(partDist);
}
=======
    }*/
}
>>>>>>> 60eead61
<|MERGE_RESOLUTION|>--- conflicted
+++ resolved
@@ -2120,8 +2120,7 @@
         // That could be because an earlier link is down.
         // Same idea as the workaround in NodeStore_brokenPath();
         RumorMill_addNode(store->renumberMill, &link->parent->address);
-<<<<<<< HEAD
-    }
+    }*/
 }
 
 /* Find the address that describes the source's Nth furthest-away bucket. */
@@ -2167,7 +2166,3 @@
     partDist = source->ip6.longs.two_be ^ dest->ip6.longs.two_be;
     return 127 - Bits_log2x64(partDist);
 }
-=======
-    }*/
-}
->>>>>>> 60eead61
