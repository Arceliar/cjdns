/* vim: set expandtab ts=4 sw=4: */
/*
 * You may redistribute this program and/or modify it under the terms of
 * the GNU General Public License as published by the Free Software Foundation,
 * either version 3 of the License, or (at your option) any later version.
 *
 * This program is distributed in the hope that it will be useful,
 * but WITHOUT ANY WARRANTY; without even the implied warranty of
 * MERCHANTABILITY or FITNESS FOR A PARTICULAR PURPOSE.  See the
 * GNU General Public License for more details.
 *
 * You should have received a copy of the GNU General Public License
 * along with this program.  If not, see <http://www.gnu.org/licenses/>.
 */
#ifndef NodeStore_pvt_H
#define NodeStore_pvt_H

#include "crypto/random/Random.h"
#include "dht/dhtcore/NodeStore.h"
#include "util/log/Log.h"

/** A list of DHT nodes. */
struct NodeStore_pvt
{
    struct NodeStore pub;

    /** A pointer to the first of an array of node headers. */
    struct NodeHeader* headers;

    /** Source of random numbers. */
    struct Random* rand;

    /**
     * A pointer to the first of the array of nodes
     * Each node corrisponds to the header at the same index in the header array.
     */
    struct Node* nodes;

    /** The maximum number of nodes which can be allocated. */
    int capacity;

    /** The sum of the logs base 2 of all node labels. */
    int32_t labelSum;

    /** The means for this node store to log. */
    struct Log* logger;
<<<<<<< HEAD
=======

    Identity
>>>>>>> fc8c1301
};

#endif<|MERGE_RESOLUTION|>--- conflicted
+++ resolved
@@ -44,11 +44,8 @@
 
     /** The means for this node store to log. */
     struct Log* logger;
-<<<<<<< HEAD
-=======
 
     Identity
->>>>>>> fc8c1301
 };
 
 #endif