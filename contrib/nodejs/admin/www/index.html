<!doctype html>
<html lang="en">
<head>
    <meta charset="UTF-8">
    <title>Cjdns Admin panel</title>

    <link rel="stylesheet" href="/css/bootstrap.min.css" />
    <script src="/js/jquery-2.0.2.min.js"></script>
    <script src="/js/bootstrap.min.js"></script>
    <script src="/js/select2.min.js"></script>

    <link rel="stylesheet" href="/css/styles.css" />
    <link rel="stylesheet" href="/css/select2.css" />
    <script src="/js/common.js"></script>
    <script src="/js/index.js"></script>
</head>
<body>
    <div class="navbar navbar-fixed-top">
        <div class="navbar-inner">
            <div class="container">
<<<<<<< HEAD
                <a class="brand" href="/">
                    <span class="hype-logo"></span>
                </a>
=======
                <a class="brand" href="/">Cjdns Admin</a>
>>>>>>> d8de6b70
                <div class="nav-collapse">
                    <ul class="nav">
                        <li class="active"><a>Admin</a></li>
                        <li><a href="/map">Map</a></li>
                        <li><a href="/logs">Logs</a></li>
                        <li><a href="/config">Config</a></li>
                    </ul>
                </div>
            </div>
        </div>
    </div>
    <div class="container">
        <div class="hero-unit form-block">
            <form id="sendForm" class="form-inline">
                <div class="control-group">
                    <label>
                        Method name:
                        <input id="command" type="text" class="input-xxlarge" placeholder="select method" value="" />
                    </label>
                    <h5>Params:</h5>
                    <div id="paramsContainer">Please, select method from select-list</div>
                </div>

                <button id="send" type="submit" class="btn btn-success">Send</button>
                <button id="clear" type="button" class="btn btn-danger">Clear log</button>
            </form>
        </div>
        <div id="output" class="output-pane"></div>
    </div>
</body>
</html><|MERGE_RESOLUTION|>--- conflicted
+++ resolved
@@ -18,13 +18,9 @@
     <div class="navbar navbar-fixed-top">
         <div class="navbar-inner">
             <div class="container">
-<<<<<<< HEAD
                 <a class="brand" href="/">
                     <span class="hype-logo"></span>
                 </a>
-=======
-                <a class="brand" href="/">Cjdns Admin</a>
->>>>>>> d8de6b70
                 <div class="nav-collapse">
                     <ul class="nav">
                         <li class="active"><a>Admin</a></li>
