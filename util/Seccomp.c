/* vim: set expandtab ts=4 sw=4: */
/*
 * You may redistribute this program and/or modify it under the terms of
 * the GNU General Public License as published by the Free Software Foundation,
 * either version 3 of the License, or (at your option) any later version.
 *
 * This program is distributed in the hope that it will be useful,
 * but WITHOUT ANY WARRANTY; without even the implied warranty of
 * MERCHANTABILITY or FITNESS FOR A PARTICULAR PURPOSE.  See the
 * GNU General Public License for more details.
 *
 * You should have received a copy of the GNU General Public License
 * along with this program.  If not, see <http://www.gnu.org/licenses/>.
 */

// sigaction() siginfo_t SIG_UNBLOCK
#define _POSIX_C_SOURCE 199309L

#include "util/Seccomp.h"
#include "util/Bits.h"
#include "util/ArchInfo.h"

// getpriority()
#include <sys/resource.h>
#include <signal.h>
#include <sys/prctl.h>
#include <errno.h>
#include <linux/filter.h>
#include <linux/seccomp.h>
#include <linux/audit.h>
#include <linux/netlink.h>
#include <sys/syscall.h>
#include <sys/socket.h>
#include <sys/ioctl.h>
#include <stddef.h>
#include <stdio.h>
#include <string.h>

/**
 * A unique number which is returned as errno by getpriority(), a syscall we never use
 * this will be used by Seccomp_isWorking() to detect that the filter has been properly installed.
 */
#define IS_WORKING_ERRNO 3333

/**
 * Accessing the SIGSYS siginfo depends on the fields being defined by the libc.
 * Older libc do not yet include the needed definitions and accessor macros.
 * Work around that by falling back to si_value.sival_int which works on some
 * but not all architectures.
 */
#if defined(si_syscall)
# define GET_SYSCALL_NUM(si) ((si)->si_syscall)
#else
# warning "your libc doesn't define SIGSYS signal info! Try build witch Seccomp_NO=1"
# define GET_SYSCALL_NUM(si) ((si)->si_value.sival_int)
#endif

static void catchViolation(int sig, siginfo_t* si, void* threadContext)
{
    printf("Attempted banned syscall number [%d] see doc/Seccomp.md for more information\n",
           GET_SYSCALL_NUM(si));
    Assert_failure("Disallowed Syscall");
}

struct Filter {
    int label;
    int jt;
    int jf;
    struct sock_filter sf;
};

static struct sock_fprog* compile(struct Filter* input, int inputLen, struct Allocator* alloc)
{
    // compute gotos
    int totalOut = 0;
    for (int i = inputLen-1; i >= 0; i--) {
        struct Filter* a = &input[i];
        if (a->label == 0) {
            // check for unresolved gotos...
            Assert_true(a->jt == 0 && a->jf == 0);
            totalOut++;
            continue;
        }
        int diff = 0;
        for (int j = i-1; j >= 0; j--) {
            struct Filter* b = &input[j];
            if (b->label != 0) { continue; }
            if (b->jt == a->label) {
                b->sf.jt = diff;
                b->jt = 0;
            }
            if (b->jf == a->label) {
                b->sf.jf = diff;
                b->jf = 0;
            }
            diff++;
        }
    }

    // copy into output filter array...
    struct sock_filter* sf = Allocator_calloc(alloc, sizeof(struct sock_filter), totalOut);
    int outI = 0;
    for (int i = 0; i < inputLen; i++) {
        if (input[i].label == 0) {
            Bits_memcpy(&sf[outI++], &input[i].sf, sizeof(struct sock_filter));
        }
        Assert_true(outI <= totalOut);
        Assert_true(i != inputLen-1 || outI == totalOut);
    }

    struct sock_fprog* out = Allocator_malloc(alloc, sizeof(struct sock_fprog));
    out->len = (unsigned short) totalOut;
    out->filter = sf;

    return out;
}

#define RET_TRAP      0x00030000u
#define RET_ERRNO(x) (0x00050000u | ((x) & 0x0000ffffu))
#define RET_SUCCESS   0x7fff0000u

static struct sock_fprog* mkFilter(struct Allocator* alloc, struct Except* eh)
{
    // Adding exceptions to the syscall filter:
    //
    // echo '#include <sys/syscall.h>' | gcc -E -dM - | grep 'define __NR_' | sort
    // for the full list of system calls with syscall numbers (different per ABI)
    //
    // If gdb traps out it will look like this:
    //
    //     Program received signal SIGSYS, Bad system call.
    //     [Switching to Thread 0x7ffff7fdd740 (LWP 14673)]
    //     0x00007ffff74d1caa in mmap64 () at ../sysdeps/unix/syscall-template.S:81
    //     81    ../sysdeps/unix/syscall-template.S: No such file or directory.
    //
    // %eax should contain the system call number (on different ABIs YMMV)
    //
    //     (gdb) print $eax
    //     $1 = 9
    //     (gdb)
    //
    // Consult your syscall table from the above gcc command...
    //
    //     #define __NR_mmap 9
    //
    // Then add:
    //
    //     IFEQ(__NR_mmap, success),
    //
    // And add a comment documenting where you needed that syscall :)

    #define STMT(code, val) { .sf = BPF_STMT(code, val) }

    #define JMPK(type, not, input, label) { \
        .sf = BPF_JUMP(BPF_JMP+(type)+BPF_K, (input), 0, 0), \
        .jt = (!(not) ? (label) : 0),                        \
        .jf = ((not) ? (label) : 0)                          \
    }

    // Create a label for jumps, the label must be represented by a non-zero integer.
    #define LABEL(lbl) { .label = (lbl) }

    // Load offset into the register
    #define LOAD(offset)    STMT(BPF_LD+BPF_W+BPF_ABS, (offset))

    // Return constant value
    #define RET(val)        STMT(BPF_RET+BPF_K, (val))

    // If-equal if the currently loaded value equals input, jump to label.
    #define IFEQ(input, label) JMPK(BPF_JEQ, 0, (input), (label))

    // If-not-equal if the currently loaded value is not equal to input, jump to label.
    #define IFNE(input, label) JMPK(BPF_JEQ, 1, (input), (label))

    // If-greater-than
    #define IFGT(input, label) JMPK(BPF_JGT, 0, (input), (label))

    // If-greater-than-or-equal-to
    #define IFGE(input, label) JMPK(BPF_JGE, 0, (input), (label))

    // If-less-than
    #define IFLT(input, label) JMPK(BPF_JGE, 1, (input), (label))

    // If-less-than-or-equal-to
    #define IFLE(input, label) JMPK(BPF_JGT, 1, (input), (label))


    // labels are integers so they must be predefined
    int success = 1;
    int fail = 2;
    int unmaskOnly = 3;
    int isworking = 4;
    int socket = 5;
    int ioctl_setip = 6;
    int bind_netlink = 7;

    uint32_t auditArch = ArchInfo_getAuditArch();

    struct Filter seccompFilter[] = {

        LOAD(offsetof(struct seccomp_data, arch)),
        IFNE(auditArch, fail),

        // Get the syscall num.
        LOAD(offsetof(struct seccomp_data, nr)),

        // udp
        #ifdef __NR_sendmsg
            IFEQ(__NR_sendmsg, success),
        #endif
        #ifdef __NR_recvmsg
            IFEQ(__NR_recvmsg, success),
        #endif

        // ETHInterface
        #ifdef __NR_sendto
            IFEQ(__NR_sendto, success),
        #endif
        #ifdef __NR_recvfrom
            IFEQ(__NR_recvfrom, success),
        #endif

        #ifdef __NR_socketcall
            // 32-bit: recvmsg is a socketcall
            IFEQ(__NR_socketcall, success),
        #endif

        // libuv
        IFEQ(__NR_epoll_ctl, success),
        #ifdef __NR_epoll_wait
            IFEQ(__NR_epoll_wait, success),
        #endif
        #ifdef __NR_epoll_pwait
            IFEQ(__NR_epoll_pwait, success),
        #endif

        // gettimeofday is required on some architectures
        #ifdef __NR_gettimeofday
            IFEQ(__NR_gettimeofday, success),
        #endif

        // TUN (and logging)
        IFEQ(__NR_write, success),
        IFEQ(__NR_read, success),
        // readv and writev are used by some libc (musl)
        #ifdef __NR_readv
            IFEQ(__NR_readv, success),
        #endif
        #ifdef __NR_writev
            IFEQ(__NR_writev, success),
        #endif

        // modern librt reads a read-only mapped section of kernel space which contains the time
        // older versions need system calls for getting the time.
        // i686 glibc-2.18's time() uses __NR_time
        // Raspberry Pi and BeagleBone Black don't provide __NR_time
        IFEQ(__NR_clock_gettime, success),
        #ifdef __NR_time
            IFEQ(__NR_time, success),
        #endif

        // malloc()
        IFEQ(__NR_brk, success),

        // abort()
        IFEQ(__NR_gettid, success),
        IFEQ(__NR_tgkill, success),
        IFEQ(__NR_rt_sigprocmask, unmaskOnly),

        // exit()
        IFEQ(__NR_exit_group, success),

        // Seccomp_isWorking()
        IFEQ(__NR_getpriority, isworking),

        // Securiy_checkPermissions() -> canOpenFiles()
        IFEQ(__NR_dup, success),
        IFEQ(__NR_close, success),

        // Security_checkPermissions() -> getMaxMem()
        // x86/ARM use ugetrlimit and mmap2
        // ARM does not even have __NR_getrlimit or __NR_mmap defined
        // and AMD64 does not have __NR_ugetrlimit or __NR_mmap2 defined
        #ifdef __NR_getrlimit
            IFEQ(__NR_getrlimit, success),
        #endif
        #ifdef __NR_ugetrlimit
            IFEQ(__NR_ugetrlimit, success),
        #endif
        #ifdef __NR_mmap
            IFEQ(__NR_mmap, success),
        #endif
        #ifdef __NR_mmap2
            IFEQ(__NR_mmap2, success),
        #endif
        IFEQ(__NR_munmap, success),

        // printf()
        IFEQ(__NR_fstat, success),
        #ifdef __NR_fstat64
            IFEQ(__NR_fstat64, success),
        #endif

        // for setting IP addresses
        // socketForIfName()
        // and ETHInterface_listDevices
        #ifdef __NR_socket
            IFEQ(__NR_socket, socket),
        #endif
        IFEQ(__NR_ioctl, ioctl_setip),

<<<<<<< HEAD
        // Security_checkPermissions
        IFEQ(__NR_getuid, success),
        // Security_nofiles
        IFEQ(__NR_setrlimit, success),

=======
        // for ETHInterface_listDevices (netlink)
        IFEQ(__NR_bind, bind_netlink),
        IFEQ(__NR_getsockname, success),
>>>>>>> 3712d583
        RET(SECCOMP_RET_TRAP),

        LABEL(socket),
        LOAD(offsetof(struct seccomp_data, args[1])),
        IFEQ(SOCK_DGRAM, success),
        LOAD(offsetof(struct seccomp_data, args[0])),
        IFEQ(AF_NETLINK, success),
        RET(SECCOMP_RET_TRAP),

        LABEL(ioctl_setip),
        LOAD(offsetof(struct seccomp_data, args[1])),
        IFEQ(SIOCGIFINDEX, success),
        IFEQ(SIOCGIFFLAGS, success),
        IFEQ(SIOCSIFFLAGS, success),
        IFEQ(SIOCSIFADDR, success),
        IFEQ(SIOCSIFNETMASK, success),
        IFEQ(SIOCSIFMTU, success),
        RET(SECCOMP_RET_TRAP),

        LABEL(bind_netlink),
        LOAD(offsetof(struct seccomp_data, args[2])),
        // Filter NETLINK by size of address.
        // Most importantly INET and INET6
        // are differnt.
        IFEQ(sizeof(struct sockaddr_nl), success),
        RET(SECCOMP_RET_TRAP),

        // We allow sigprocmask to *unmask* signals but we don't allow it to mask them.
        LABEL(unmaskOnly),
        LOAD(offsetof(struct seccomp_data, args[0])),
        IFEQ(SIG_UNBLOCK, success),
        RET(SECCOMP_RET_TRAP),

        LABEL(isworking),
        RET(RET_ERRNO(IS_WORKING_ERRNO)),

        LABEL(fail),
        RET(SECCOMP_RET_TRAP),

        LABEL(success),
        RET(SECCOMP_RET_ALLOW),
    };

    return compile(seccompFilter, sizeof(seccompFilter)/sizeof(seccompFilter[0]), alloc);
}

static void installFilter(struct sock_fprog* filter, struct Log* logger, struct Except* eh)
{
    struct sigaction sa = { .sa_sigaction = catchViolation, .sa_flags = SA_SIGINFO };
    if (sigaction(SIGSYS, &sa, NULL)) {
        Log_warn(logger, "sigaction(SIGSYS) -> [%s]\n", strerror(errno));
    }

    if (prctl(PR_SET_NO_NEW_PRIVS, 1, 0, 0, 0) == -1) {
        // don't worry about it.
        Log_warn(logger, "prctl(PR_SET_NO_NEW_PRIVS) -> [%s]\n", strerror(errno));
    }
    if (prctl(PR_SET_SECCOMP, SECCOMP_MODE_FILTER, filter) == -1) {
        Except_throw(eh, "prctl(PR_SET_SECCOMP) -> [%s]\n", strerror(errno));
    }
}

void Seccomp_dropPermissions(struct Allocator* tempAlloc, struct Log* logger, struct Except* eh)
{
    struct sock_fprog* filter = mkFilter(tempAlloc, eh);
    installFilter(filter, logger, eh);
    if (!Seccomp_isWorking()) {
        Except_throw(eh, "Seccomp filter not installed properly, Seccomp_isWorking() -> false");
    }
}

int Seccomp_isWorking()
{
    errno = 0;
    // If seccomp is not working, this will fail setting errno to EINVAL
    long ret = getpriority(1000, 1);

    int err = errno;

    // Inside of the kernel, it seems to check whether the errno return is sane
    // and if it is not, it treates it as a return value, IS_WORKING_ERRNO (3333) is very unique so
    // we'll check for either case just in case this changes.
    return (ret == -1 && err == IS_WORKING_ERRNO) || (ret == -IS_WORKING_ERRNO && err == 0);
}

int Seccomp_exists()
{
    return 1;
}<|MERGE_RESOLUTION|>--- conflicted
+++ resolved
@@ -309,17 +309,14 @@
         #endif
         IFEQ(__NR_ioctl, ioctl_setip),
 
-<<<<<<< HEAD
         // Security_checkPermissions
         IFEQ(__NR_getuid, success),
         // Security_nofiles
         IFEQ(__NR_setrlimit, success),
 
-=======
         // for ETHInterface_listDevices (netlink)
         IFEQ(__NR_bind, bind_netlink),
         IFEQ(__NR_getsockname, success),
->>>>>>> 3712d583
         RET(SECCOMP_RET_TRAP),
 
         LABEL(socket),
