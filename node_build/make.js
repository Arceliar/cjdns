--- conflicted
+++ resolved
@@ -238,17 +238,13 @@
             process.chdir(BUILDDIR+'/dependencies/libuv/');
 
             var args = ['./gyp_uv.py'];
-<<<<<<< HEAD
             var env = Extend({}, process.env);
             env.CC = builder.config.gcc;
             if (env.TARGET_ARCH) {
                 args.push('-Dtarget_arch='+env.TARGET_ARCH);
             }
+            if (/.*android.*/.test(GCC)) { args.push('-Dtarget_arch=arm', '-DOS=android'); }
             var gyp = Spawn(python, args, {env:env});
-=======
-            if (/.*android.*/.test(GCC)) { args.push('-Dtarget_arch=arm', '-DOS=android'); }
-            var gyp = Spawn(PYTHON, args);
->>>>>>> f353522f
             gyp.stdout.on('data', function(dat) { process.stdout.write(dat.toString()); });
             gyp.stderr.on('data', function(dat) { process.stderr.write(dat.toString()); });
             gyp.on('close', waitFor(function () {
