--- conflicted
+++ resolved
@@ -39,7 +39,6 @@
     /** The IPv6 netmask/prefix length, in bits. Defaults to 128 if none was assigned. */
     uint8_t connectionIp6Prefix;
 
-<<<<<<< HEAD
     /** The IPv6 prefix length in, in bits, defining netmask. 0xff if not used. */
     uint8_t connectionIp6Alloc;
 
@@ -49,11 +48,6 @@
     /** The IPv6 prefix length in, in bits, defining netmask. 0xff if not used. */
     uint8_t connectionIp4Alloc;
 
-=======
-    /** The IPv4 netmask/prefix length, in bits. Defaults to 32 if none was assigned. */
-    uint8_t connectionIp4Prefix;
-
->>>>>>> 59a9da4d
     /** non-zero if the connection was made using IpTunnel_connectTo(). */
     int isOutgoing : 1;
 
@@ -101,28 +95,18 @@
  * @param publicKeyOfAuthorizedNode the key for the node which will be allowed to connect.
  * @param ip6Addr the IPv6 address which the node will be issued or NULL.
  * @param ip6Prefix the IPv6 netmask/prefix length.
-<<<<<<< HEAD
  * @param ip6Alloc the address block to allocate to the client (v6) 0 is illegal
  * @param ip4Addr the IPv4 address which the node will be issued or NULL.
  * @param ip4Prefix the IPv4 netmask/prefix length.
  * @param ip4Alloc the address block size to allocate to the client (v4) 0 is illegal
-=======
- * @param ip4Addr the IPv4 address which the node will be issued or NULL.
- * @param ip4Prefix the IPv4 netmask/prefix length.
->>>>>>> 59a9da4d
  * @param tunnel the IpTunnel.
  * @return an connection number which is usable with IpTunnel_remove().
  */
 int IpTunnel_allowConnection(uint8_t publicKeyOfAuthorizedNode[32],
-<<<<<<< HEAD
                              struct Sockaddr* ip6Addr,
                              uint8_t ip6Prefix, uint8_t ip6Alloc,
                              struct Sockaddr* ip4Addr,
                              uint8_t ip4Prefix, uint8_t ip4Alloc,
-=======
-                             struct Sockaddr* ip6Addr, uint8_t ip6Prefix,
-                             struct Sockaddr* ip4Addr, uint8_t ip4Prefix,
->>>>>>> 59a9da4d
                              struct IpTunnel* tunnel);
 
 /**
