/* vim: set expandtab ts=4 sw=4: */
/*
 * You may redistribute this program and/or modify it under the terms of
 * the GNU General Public License as published by the Free Software Foundation,
 * either version 3 of the License, or (at your option) any later version.
 *
 * This program is distributed in the hope that it will be useful,
 * but WITHOUT ANY WARRANTY; without even the implied warranty of
 * MERCHANTABILITY or FITNESS FOR A PARTICULAR PURPOSE.  See the
 * GNU General Public License for more details.
 *
 * You should have received a copy of the GNU General Public License
 * along with this program.  If not, see <http://www.gnu.org/licenses/>.
 */
#include "benc/String.h"
#include "benc/Dict.h"
#include "benc/serialization/standard/BencMessageWriter.h"
#include "memory/Allocator.h"
#include "memory/MallocAllocator.h"
#include "interface/tuntap/TUNMessageType.h"
#include "util/log/Log.h"
#include "util/log/FileWriterLog.h"
#include "util/events/EventBase.h"
#include "crypto/random/Random.h"
#include "crypto/Key.h"
#include "tunnel/IpTunnel.h"
#include "util/Bits.h"
#include "util/Checksum.h"
#include "util/CString.h"
#include "util/Escape.h"
#include "wire/DataHeader.h"
#include "wire/Message.h"
#include "wire/Headers.h"
#include "wire/Ethernet.h"

#define PUBKEY "f3yqyp5qpmpfgvjyvtklff40510gxuuuh52vpyzvpbhh5glyfr60.k"
#define IPV6 "fca9:f505:c650:8723:72a8:a524:530a:25c3"

struct Context
{
    struct Allocator* alloc;
    struct Log* log;
    struct Random* rand;
    struct EventBase* base;
    uint8_t pubKey[32];
    uint8_t ipv6[16];

    // Per-request
    uint8_t sendingAddress[16];
    String* expectedResponse;
    int called;

    Identity
};

struct IfaceContext
{
    struct Iface iface;
    struct Context* ctx;
};

static Iface_DEFUN responseWithIpCallback(struct Message* message, struct Iface* iface)
{
    struct Context* ctx = Identity_check(((struct IfaceContext*)iface)->ctx);
    struct RouteHeader* rh = (struct RouteHeader*) message->bytes;
    Assert_true(!Bits_memcmp(ctx->ipv6, rh->ip6, 16));
    Assert_true(!Bits_memcmp(ctx->pubKey, rh->publicKey, 32));

    Message_shift(message, -(RouteHeader_SIZE + DataHeader_SIZE), NULL);
    struct Headers_IP6Header* ip = (struct Headers_IP6Header*) message->bytes;
    Assert_true(Headers_getIpVersion(ip) == 6);
    uint16_t length = Endian_bigEndianToHost16(ip->payloadLength_be);
    Assert_true(length + Headers_IP6Header_SIZE == message->length);
    Assert_true(ip->nextHeader == 17);
    Assert_true(Bits_isZero(ip->sourceAddr, 32));

    Message_shift(message, -Headers_IP6Header_SIZE, NULL);
    struct Headers_UDPHeader* uh = (struct Headers_UDPHeader*) message->bytes;
    Assert_true(!Checksum_udpIp6(ip->sourceAddr, message->bytes, length));

    Assert_true(uh->srcPort_be == 0);
    Assert_true(uh->destPort_be == 0);
    Assert_true(Endian_bigEndianToHost16(uh->length_be) + Headers_UDPHeader_SIZE == length);

    Message_shift(message, -Headers_UDPHeader_SIZE, NULL);

    struct Allocator* alloc = Allocator_child(ctx->alloc);
    char* messageContent = Escape_getEscaped(message->bytes, message->length, alloc);
    char* expectedContent =
        Escape_getEscaped(ctx->expectedResponse->bytes, ctx->expectedResponse->len, alloc);
    Log_debug(ctx->log, "Response: [%s]", messageContent);
    Log_debug(ctx->log, "Expected: [%s]", expectedContent);
    Allocator_free(alloc);

    // We can't check that the message is an exact match because the padding depends on the
    // alignment of the output but we can make sure the right content is there...
    // Message should start with "d0000" (with some number of zeros)
<<<<<<< HEAD
    Assert_true((int)ctx->expectedResponse->len == message->length);
    Assert_true(!Bits_memcmp(message->bytes, ctx->expectedResponse->bytes, message->length));
    ctx->called |= 2;

    return NULL;
=======
    char* expectedResponse =
        "9:addresses" "d"
            "3:ip6" "16:\xfd\1\1\1\1\1\1\1\1\1\1\1\1\1\1\1"
            "9:ip6Prefix" "i128e"
          "e"
          "4:txid" "4:abcd"
        "e";
    Assert_true(message->length >= (int32_t) CString_strlen(expectedResponse));
    Assert_true(CString_strstr(message->bytes, expectedResponse));
    called |= 2;
    return 0;
>>>>>>> 59a9da4d
}

static Iface_DEFUN messageToTun(struct Message* msg, struct Iface* iface)
{
    struct Context* ctx = Identity_check(((struct IfaceContext*)iface)->ctx);
    uint16_t type = TUNMessageType_pop(msg, NULL);
    if (type == Ethernet_TYPE_IP6) {
        struct Headers_IP6Header* ip = (struct Headers_IP6Header*) msg->bytes;
        Assert_true(Headers_getIpVersion(ip) == 6);
        Assert_true(!Bits_memcmp(ip->sourceAddr, ctx->sendingAddress, 16));
        Message_shift(msg, -Headers_IP6Header_SIZE, NULL);
        ctx->called |= 4;
    } else if (type == Ethernet_TYPE_IP4) {
        struct Headers_IP4Header* ip = (struct Headers_IP4Header*) msg->bytes;
        Assert_true(Headers_getIpVersion(ip) == 4);
        Assert_true(!Bits_memcmp(ip->sourceAddr, ctx->sendingAddress, 4));
        Message_shift(msg, -Headers_IP4Header_SIZE, NULL);
        ctx->called |= 1;
    } else {
        Assert_failure("unrecognized message type %u", (unsigned int)type);
    }
    Assert_true(msg->length == 12 && CString_strcmp(msg->bytes, "hello world") == 0);
    return 0;
}

static void pushRouteDataHeaders(struct Context* ctx, struct Message* message)
{
    Message_shift(message, RouteHeader_SIZE + DataHeader_SIZE, NULL);
    struct RouteHeader* rh = (struct RouteHeader*) message->bytes;
    struct DataHeader* dh = (struct DataHeader*) &rh[1];
    Bits_memset(rh, 0, RouteHeader_SIZE + DataHeader_SIZE);
    Bits_memcpy(rh->ip6, ctx->ipv6, 16);
    Bits_memcpy(rh->publicKey, ctx->pubKey, 32);
    DataHeader_setContentType(dh, ContentType_IPTUN);
}

static bool trySend4(struct Allocator* alloc,
                     uint32_t addr,
                     struct Iface* sendTo,
                     struct Context* ctx)
{
    struct Message* msg4 = Message_new(0, 512, alloc);
    Message_push(msg4, "hello world", 12, NULL);
    Message_push(msg4, NULL, Headers_IP4Header_SIZE, NULL);
    struct Headers_IP4Header* iph = (struct Headers_IP4Header*) msg4->bytes;
    Headers_setIpVersion(iph);
    uint32_t addr_be = Endian_hostToBigEndian32(addr);
    Bits_memcpy(iph->sourceAddr, &addr_be, 4);
    Bits_memcpy(ctx->sendingAddress, &addr_be, 4);
    Bits_memcpy(iph->destAddr, ((uint8_t[]){ 11, 0, 0, 1 }), 4);
    pushRouteDataHeaders(ctx, msg4);
    Iface_send(sendTo, msg4);
    if (ctx->called == 1) {
        ctx->called = 0;
        return true;
    }
    Assert_true(ctx->called == 0);
    return false;
}

static bool trySend6(struct Allocator* alloc,
                     uint64_t addrHigh,
                     uint64_t addrLow,
                     struct Iface* sendTo,
                     struct Context* ctx)
{
    struct Message* msg6 = Message_new(0, 512, alloc);
    Message_push(msg6, "hello world", 12, NULL);
    Message_push(msg6, NULL, Headers_IP6Header_SIZE, NULL);
    struct Headers_IP6Header* iph = (struct Headers_IP6Header*) msg6->bytes;
    Headers_setIpVersion(iph);
    uint64_t addrHigh_be = Endian_hostToBigEndian64(addrHigh);
    uint64_t addrLow_be = Endian_hostToBigEndian64(addrLow);
    Bits_memcpy(iph->sourceAddr, &addrHigh_be, 8);
    Bits_memcpy(&iph->sourceAddr[8], &addrLow_be, 8);
    Bits_memcpy(ctx->sendingAddress, iph->sourceAddr, 16);
    uint8_t destAddr[16] = { 20, 01 };
    destAddr[15] = 1;
    Bits_memcpy(iph->destinationAddr, destAddr, 16);
    pushRouteDataHeaders(ctx, msg6);
    Iface_send(sendTo, msg6);
    if (ctx->called == 4) {
        ctx->called = 0;
        return true;
    }
    Assert_true(ctx->called == 0);
    return false;
}

static String* getExpectedResponse(struct Sockaddr* sa4, int prefix4, int alloc4,
                                   struct Sockaddr* sa6, int prefix6, int alloc6,
                                   struct Allocator* allocator)
{
    Assert_true(alloc6 >= prefix6);
    Assert_true(alloc4 >= prefix4);
    struct Allocator* alloc = Allocator_child(allocator);
    Dict* addresses = Dict_new(alloc);
    if (sa4) {
        uint8_t* addr = NULL;
        Assert_true(Sockaddr_getAddress(sa4, &addr) == 4);
        String* addrStr = String_newBinary(addr, 4, alloc);
        Dict_putString(addresses, String_new("ip4", alloc), addrStr, alloc);
        Dict_putInt(addresses, String_new("ip4Prefix", alloc), prefix4, alloc);
        Dict_putInt(addresses, String_new("ip4Alloc", alloc), alloc4, alloc);
    }
    if (sa6) {
        uint8_t* addr = NULL;
        Assert_true(Sockaddr_getAddress(sa6, &addr) == 16);
        String* addrStr = String_newBinary(addr, 16, alloc);
        Dict_putString(addresses, String_new("ip6", alloc), addrStr, alloc);
        Dict_putInt(addresses, String_new("ip6Prefix", alloc), prefix6, alloc);
        Dict_putInt(addresses, String_new("ip6Alloc", alloc), alloc6, alloc);
    }
    Dict* output = Dict_new(alloc);
    Dict_putDict(output, String_new("addresses", alloc), addresses, alloc);
    Dict_putString(output, String_new("txid", alloc), String_new("abcd", alloc), alloc);
    struct Message* msg = Message_new(0, 512, alloc);
    BencMessageWriter_write(output, msg, NULL);

    String* outStr = String_newBinary(msg->bytes, msg->length, allocator);
    Allocator_free(alloc);
    return outStr;
}

static void testAddr(struct Context* ctx,
                     char* addr4, int prefix4, int alloc4,
                     char* addr6, int prefix6, int alloc6)
{
    struct Allocator* alloc = Allocator_child(ctx->alloc);
    struct IpTunnel* ipTun = IpTunnel_new(ctx->log, ctx->base, alloc, ctx->rand);

    struct Sockaddr* sa4 = NULL;
    struct Sockaddr_storage ip6ToGive;
<<<<<<< HEAD
    struct Sockaddr_storage ip4ToGive;
    if (addr4) {
        Assert_true(!Sockaddr_parse(addr4, &ip4ToGive));
        sa4 = &ip4ToGive.addr;
        Assert_true(Sockaddr_getFamily(sa4) == Sockaddr_AF_INET);
=======
    Sockaddr_parse("fd01:0101:0101:0101:0101:0101:0101:0101", &ip6ToGive);
    IpTunnel_allowConnection(fakePubKey, &ip6ToGive.addr, 0, NULL, 0, ipTun);
>>>>>>> 59a9da4d

    }
    struct Sockaddr* sa6 = NULL;
    if (addr6) {
        Assert_true(!Sockaddr_parse(addr6, &ip6ToGive));
        sa6 = &ip6ToGive.addr;
        Assert_true(Sockaddr_getFamily(sa6) == Sockaddr_AF_INET6);
    }

    IpTunnel_allowConnection(ctx->pubKey,
                             sa6, prefix6, alloc6,
                             sa4, prefix4, alloc4,
                             ipTun);

    struct Message* msg = Message_new(64, 512, alloc);
    const char* requestForAddresses =
        "d"
          "1:q" "21:IpTunnel_getAddresses"
          "4:txid" "4:abcd"
        "e";
    CString_strcpy(msg->bytes, requestForAddresses);
    msg->length = CString_strlen(requestForAddresses);

    Message_push(msg, NULL, Headers_UDPHeader_SIZE, NULL);
    struct Headers_UDPHeader* uh = (struct Headers_UDPHeader*) msg->bytes;
    uh->length_be = Endian_hostToBigEndian16(msg->length - Headers_UDPHeader_SIZE);

    uint16_t* checksum = &((struct Headers_UDPHeader*) msg->bytes)->checksum_be;
    *checksum = 0;
    uint32_t length = msg->length;

    // Because of old reasons, we need to have at least an empty IPv6 header
    Message_push(msg, NULL, Headers_IP6Header_SIZE, NULL);
    struct Headers_IP6Header* ip = (struct Headers_IP6Header*) msg->bytes;
    Headers_setIpVersion(ip);
    ip->payloadLength_be = Endian_hostToBigEndian16(msg->length - Headers_IP6Header_SIZE);
    ip->nextHeader = 17;

    *checksum = Checksum_udpIp6(ip->sourceAddr, (uint8_t*) uh, length);

    pushRouteDataHeaders(ctx, msg);

    struct IfaceContext* nodeIf = Allocator_calloc(alloc, sizeof(struct IfaceContext), 1);
    nodeIf->ctx = ctx;
    nodeIf->iface.send = responseWithIpCallback;
    struct IfaceContext* tunIf = Allocator_calloc(alloc, sizeof(struct IfaceContext), 1);
    tunIf->ctx = ctx;
    tunIf->iface.send = messageToTun;
    Iface_plumb(&nodeIf->iface, &ipTun->nodeInterface);
    Iface_plumb(&tunIf->iface, &ipTun->tunInterface);
    ctx->expectedResponse =
        getExpectedResponse(sa4, prefix4, alloc4, sa6, prefix6, alloc6, alloc);
    Iface_send(&nodeIf->iface, msg);
    Assert_true(ctx->called == 2);
    ctx->called = 0;

    if (sa4) {
        uint8_t* addrBytes = NULL;
        Assert_true(Sockaddr_getAddress(sa4, &addrBytes) == 4);
        uint32_t addr;
        Bits_memcpy(&addr, addrBytes, 4);
        addr = Endian_bigEndianToHost32(addr);
        // Send from the address specified
        Assert_true(trySend4(alloc, addr, &nodeIf->iface, ctx));

        if (alloc4 < 32) {
            // Send from another (random) address in the prefix
            uint32_t flip = Random_uint32(ctx->rand) >> alloc4;
            if (prefix4 != 32) {
                Assert_true(trySend4(alloc, addr ^ flip, &nodeIf->iface, ctx));
            } else {
                // If netSize is not specified, we do not allow multi-address
                Assert_true(!trySend4(alloc, addr ^ flip, &nodeIf->iface, ctx));
            }
        } else {
            Assert_true(!trySend4(alloc, addr ^ 1, &nodeIf->iface, ctx));
        }
    } else {
        uint32_t addr = Random_uint32(ctx->rand);
        Assert_true(!trySend4(alloc, addr, &nodeIf->iface, ctx));
    }

    if (sa6) {
        uint8_t* addrBytes = NULL;
        Assert_true(Sockaddr_getAddress(sa6, &addrBytes) == 16);
        uint64_t addrHigh;
        uint64_t addrLow;
        Bits_memcpy(&addrHigh, addrBytes, 8);
        Bits_memcpy(&addrLow, &addrBytes[8], 8);
        addrHigh = Endian_bigEndianToHost64(addrHigh);
        addrLow = Endian_bigEndianToHost64(addrLow);

        Assert_true(trySend6(alloc, addrHigh, addrLow, &nodeIf->iface, ctx));
        if (alloc6 < 128) {
            // Send from another (random) address in the prefix
            uint64_t flipHigh = Random_uint64(ctx->rand);
            uint64_t flipLow = Random_uint64(ctx->rand);
            if (alloc6 > 64) {
                flipHigh = flipHigh >> (alloc6 - 64);
            } else {
                flipHigh = 0;
                flipLow = flipLow >> alloc6;
            }

            if (prefix6 != 128) {
                Assert_true(trySend6(alloc,
                                     addrHigh ^ flipHigh,
                                     addrLow ^ flipLow,
                                     &nodeIf->iface,
                                     ctx) == true);
            } else {
                // If netSize is not specified, we do not allow multi-address
                Assert_true(trySend6(alloc,
                                     addrHigh ^ flipHigh,
                                     addrLow ^ flipLow,
                                     &nodeIf->iface,
                                     ctx) == false);
            }
        } else {
            Assert_true(!trySend6(alloc, addrHigh, addrLow ^ 1, &nodeIf->iface, ctx));
        }
    } else {
        uint64_t addr = Random_uint64(ctx->rand);
        Assert_true(!trySend6(alloc, 0, addr, &nodeIf->iface, ctx));
    }

    Allocator_free(alloc);
}

int main()
{
    struct Allocator* alloc = MallocAllocator_new(1<<20);
    struct EventBase* eb = EventBase_new(alloc);
    struct Log* logger = FileWriterLog_new(stdout, alloc);
    struct Random* rand = Random_new(alloc, logger, NULL);
    struct Context* ctx = Allocator_calloc(alloc, sizeof(struct Context), 1);
    Identity_set(ctx);
    ctx->alloc = alloc;
    ctx->log = logger;
    ctx->rand = rand;
    ctx->base = eb;
    Assert_true(!Key_parse(String_CONST(PUBKEY), ctx->pubKey, ctx->ipv6));

    testAddr(ctx, "192.168.1.1", 0, 32, NULL, 0, 0);
    testAddr(ctx, "192.168.1.1", 16, 24, NULL, 0, 0);
    testAddr(ctx, "192.168.1.1", 24, 32, NULL, 0, 0);

    testAddr(ctx, "192.168.1.1", 16, 24, "fd00::1", 0, 64);
    testAddr(ctx, "192.168.1.1", 16, 24, "fd00::1", 8, 64);
    testAddr(ctx, "192.168.1.1", 16, 24, "fd00::1", 64, 128);

    //Allocator_free(alloc); //TODO(cjd): This is caused by an allocator bug.
    /* To repeat the bug, create a test like this:
    struct Allocator* allocx = Allocator_child(alloc);
    Timeout_setInterval(NULL, NULL, 10000, eb, allocx);
    Allocator_snapshot(alloc, true);
    Allocator_free(allocx);
    Allocator_snapshot(alloc, true);
    return 0;
    */
    return 0;
}<|MERGE_RESOLUTION|>--- conflicted
+++ resolved
@@ -95,25 +95,11 @@
     // We can't check that the message is an exact match because the padding depends on the
     // alignment of the output but we can make sure the right content is there...
     // Message should start with "d0000" (with some number of zeros)
-<<<<<<< HEAD
     Assert_true((int)ctx->expectedResponse->len == message->length);
     Assert_true(!Bits_memcmp(message->bytes, ctx->expectedResponse->bytes, message->length));
     ctx->called |= 2;
 
     return NULL;
-=======
-    char* expectedResponse =
-        "9:addresses" "d"
-            "3:ip6" "16:\xfd\1\1\1\1\1\1\1\1\1\1\1\1\1\1\1"
-            "9:ip6Prefix" "i128e"
-          "e"
-          "4:txid" "4:abcd"
-        "e";
-    Assert_true(message->length >= (int32_t) CString_strlen(expectedResponse));
-    Assert_true(CString_strstr(message->bytes, expectedResponse));
-    called |= 2;
-    return 0;
->>>>>>> 59a9da4d
 }
 
 static Iface_DEFUN messageToTun(struct Message* msg, struct Iface* iface)
@@ -247,17 +233,11 @@
 
     struct Sockaddr* sa4 = NULL;
     struct Sockaddr_storage ip6ToGive;
-<<<<<<< HEAD
     struct Sockaddr_storage ip4ToGive;
     if (addr4) {
         Assert_true(!Sockaddr_parse(addr4, &ip4ToGive));
         sa4 = &ip4ToGive.addr;
         Assert_true(Sockaddr_getFamily(sa4) == Sockaddr_AF_INET);
-=======
-    Sockaddr_parse("fd01:0101:0101:0101:0101:0101:0101:0101", &ip6ToGive);
-    IpTunnel_allowConnection(fakePubKey, &ip6ToGive.addr, 0, NULL, 0, ipTun);
->>>>>>> 59a9da4d
-
     }
     struct Sockaddr* sa6 = NULL;
     if (addr6) {
